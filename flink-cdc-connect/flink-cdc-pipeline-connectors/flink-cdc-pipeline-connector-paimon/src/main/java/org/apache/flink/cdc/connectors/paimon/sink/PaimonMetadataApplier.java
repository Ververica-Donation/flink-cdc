--- conflicted
+++ resolved
@@ -203,26 +203,6 @@
                 | Catalog.ColumnNotExistException e) {
             throw new SchemaEvolveException(event, e.getMessage(), e);
         }
-<<<<<<< HEAD
-        builder.comment(schema.comment());
-        builder.options(tableOptions);
-        builder.options(schema.options());
-        catalog.createTable(
-                new Identifier(event.tableId().getSchemaName(), event.tableId().getTableName()),
-                builder.build(),
-                true);
-    }
-
-    private void applyAddColumn(AddColumnEvent event)
-            throws Catalog.TableNotExistException, Catalog.ColumnAlreadyExistException,
-                    Catalog.ColumnNotExistException {
-        List<SchemaChange> tableChangeList = applyAddColumnEventWithPosition(event);
-        catalog.alterTable(
-                new Identifier(event.tableId().getSchemaName(), event.tableId().getTableName()),
-                tableChangeList,
-                true);
-=======
->>>>>>> 1fb68a8d
     }
 
     private List<SchemaChange> applyAddColumnEventWithPosition(AddColumnEvent event)
