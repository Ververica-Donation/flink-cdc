--- conflicted
+++ resolved
@@ -251,12 +251,8 @@
         options.add(CONNECTION_POOL_SIZE);
         options.add(HEARTBEAT_INTERVAL);
         options.add(SCAN_INCREMENTAL_CLOSE_IDLE_READER_ENABLED);
-<<<<<<< HEAD
         options.add(SCAN_INCREMENTAL_SNAPSHOT_CHUNK_KEY_COLUMN);
-
-=======
         options.add(SCAN_NEWLY_ADDED_TABLE_ENABLED);
->>>>>>> b9c628d3
         options.add(CHUNK_META_GROUP_SIZE);
         options.add(CHUNK_KEY_EVEN_DISTRIBUTION_FACTOR_UPPER_BOUND);
         options.add(CHUNK_KEY_EVEN_DISTRIBUTION_FACTOR_LOWER_BOUND);
