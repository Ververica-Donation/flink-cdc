--- conflicted
+++ resolved
@@ -62,11 +62,8 @@
     private static final ObjectMapper OBJECT_MAPPER = new ObjectMapper();
 
     private final boolean includeSchemaChanges;
-<<<<<<< HEAD
     private final boolean tinyInt1isBit;
-=======
     private final boolean includeComments;
->>>>>>> e2b8f70e
 
     private transient Tables tables;
     private transient CustomMySqlAntlrDdlParser customParser;
@@ -74,42 +71,28 @@
     private List<MySqlReadableMetadata> readableMetadataList;
 
     public MySqlEventDeserializer(
-            DebeziumChangelogMode changelogMode, boolean includeSchemaChanges) {
-<<<<<<< HEAD
-        this(changelogMode, includeSchemaChanges, new ArrayList<>(), true);
-=======
-        this(changelogMode, includeSchemaChanges, new ArrayList<>(), false);
->>>>>>> e2b8f70e
+            DebeziumChangelogMode changelogMode, boolean includeSchemaChanges, boolean tinyInt1isBit) {
+        this(changelogMode, includeSchemaChanges, new ArrayList<>(), false, true);
     }
 
     public MySqlEventDeserializer(
             DebeziumChangelogMode changelogMode,
             boolean includeSchemaChanges,
             List<MySqlReadableMetadata> readableMetadataList,
-<<<<<<< HEAD
+            boolean includeComments,
             boolean tinyInt1isBit) {
         super(new MySqlSchemaDataTypeInference(), changelogMode);
         this.includeSchemaChanges = includeSchemaChanges;
         this.readableMetadataList = readableMetadataList;
+        this.includeComments = includeComments;
         this.tinyInt1isBit = tinyInt1isBit;
-=======
-            boolean includeComments) {
-        super(new MySqlSchemaDataTypeInference(), changelogMode);
-        this.includeSchemaChanges = includeSchemaChanges;
-        this.readableMetadataList = readableMetadataList;
-        this.includeComments = includeComments;
->>>>>>> e2b8f70e
     }
 
     @Override
     protected List<SchemaChangeEvent> deserializeSchemaChangeRecord(SourceRecord record) {
         if (includeSchemaChanges) {
             if (customParser == null) {
-<<<<<<< HEAD
-                customParser = new CustomMySqlAntlrDdlParser(tinyInt1isBit);
-=======
-                customParser = new CustomMySqlAntlrDdlParser(includeComments);
->>>>>>> e2b8f70e
+                customParser = new CustomMySqlAntlrDdlParser(includeComments, tinyInt1isBit);
                 tables = new Tables();
             }
 
