/*
 * Licensed to the Apache Software Foundation (ASF) under one or more
 * contributor license agreements.  See the NOTICE file distributed with
 * this work for additional information regarding copyright ownership.
 * The ASF licenses this file to You under the Apache License, Version 2.0
 * (the "License"); you may not use this file except in compliance with
 * the License.  You may obtain a copy of the License at
 *
 *      http://www.apache.org/licenses/LICENSE-2.0
 *
 * Unless required by applicable law or agreed to in writing, software
 * distributed under the License is distributed on an "AS IS" BASIS,
 * WITHOUT WARRANTIES OR CONDITIONS OF ANY KIND, either express or implied.
 * See the License for the specific language governing permissions and
 * limitations under the License.
 */

package org.apache.flink.cdc.connectors.mysql.source;

import org.apache.flink.cdc.common.annotation.Internal;
import org.apache.flink.cdc.common.annotation.VisibleForTesting;
import org.apache.flink.cdc.common.event.Event;
import org.apache.flink.cdc.common.source.DataSource;
import org.apache.flink.cdc.common.source.EventSourceProvider;
import org.apache.flink.cdc.common.source.FlinkSourceProvider;
import org.apache.flink.cdc.common.source.MetadataAccessor;
import org.apache.flink.cdc.common.source.SupportedMetadataColumn;
import org.apache.flink.cdc.connectors.mysql.source.config.MySqlSourceConfig;
import org.apache.flink.cdc.connectors.mysql.source.config.MySqlSourceConfigFactory;
import org.apache.flink.cdc.connectors.mysql.source.reader.MySqlPipelineRecordEmitter;
import org.apache.flink.cdc.connectors.mysql.table.MySqlReadableMetadata;
import org.apache.flink.cdc.debezium.table.DebeziumChangelogMode;

import io.debezium.relational.RelationalDatabaseConnectorConfig;

import java.util.ArrayList;
import java.util.List;

/** A {@link DataSource} for mysql cdc connector. */
@Internal
public class MySqlDataSource implements DataSource {

    private final MySqlSourceConfigFactory configFactory;
    private final MySqlSourceConfig sourceConfig;

    private List<MySqlReadableMetadata> readableMetadataList;

    public MySqlDataSource(MySqlSourceConfigFactory configFactory) {
        this(configFactory, new ArrayList<>());
    }

    public MySqlDataSource(
            MySqlSourceConfigFactory configFactory,
            List<MySqlReadableMetadata> readableMetadataList) {
        this.configFactory = configFactory;
        this.sourceConfig = configFactory.createConfig(0);
        this.readableMetadataList = readableMetadataList;
    }

    @Override
    public EventSourceProvider getEventSourceProvider() {
        boolean includeComments =
                sourceConfig
                        .getDbzConfiguration()
                        .getBoolean(
                                RelationalDatabaseConnectorConfig.INCLUDE_SCHEMA_COMMENTS.name(),
                                false);

        MySqlEventDeserializer deserializer =
                new MySqlEventDeserializer(
                        DebeziumChangelogMode.ALL,
                        sourceConfig.isIncludeSchemaChanges(),
                        readableMetadataList,
<<<<<<< HEAD
                        sourceConfig.getTinyInt1isBit());
=======
                        includeComments);
>>>>>>> e2b8f70e

        MySqlSource<Event> source =
                new MySqlSource<>(
                        configFactory,
                        deserializer,
                        (sourceReaderMetrics, sourceConfig) ->
                                new MySqlPipelineRecordEmitter(
                                        deserializer, sourceReaderMetrics, sourceConfig));

        return FlinkSourceProvider.of(source);
    }

    @Override
    public MetadataAccessor getMetadataAccessor() {
        return new MySqlMetadataAccessor(sourceConfig);
    }

    @VisibleForTesting
    public MySqlSourceConfig getSourceConfig() {
        return sourceConfig;
    }

    @Override
    public SupportedMetadataColumn[] supportedMetadataColumns() {
        return new SupportedMetadataColumn[] {new OpTsMetadataColumn()};
    }

    @Override
    public boolean isParallelMetadataSource() {
        // During incremental stage, MySQL never emits schema change events on different partitions
        // (since it has one Binlog stream only.)
        return false;
    }
}<|MERGE_RESOLUTION|>--- conflicted
+++ resolved
@@ -71,11 +71,8 @@
                         DebeziumChangelogMode.ALL,
                         sourceConfig.isIncludeSchemaChanges(),
                         readableMetadataList,
-<<<<<<< HEAD
+                        includeComments,
                         sourceConfig.getTinyInt1isBit());
-=======
-                        includeComments);
->>>>>>> e2b8f70e
 
         MySqlSource<Event> source =
                 new MySqlSource<>(
