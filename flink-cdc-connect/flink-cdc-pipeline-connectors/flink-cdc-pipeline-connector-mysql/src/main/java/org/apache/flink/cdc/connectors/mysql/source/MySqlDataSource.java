--- conflicted
+++ resolved
@@ -61,11 +61,8 @@
                 new MySqlEventDeserializer(
                         DebeziumChangelogMode.ALL,
                         sourceConfig.isIncludeSchemaChanges(),
-<<<<<<< HEAD
+                        readableMetadataList,
                         sourceConfig.getJdbcProperties());
-=======
-                        readableMetadataList);
->>>>>>> 1fb68a8d
 
         MySqlSource<Event> source =
                 new MySqlSource<>(
