/*
 * Licensed to the Apache Software Foundation (ASF) under one or more
 * contributor license agreements.  See the NOTICE file distributed with
 * this work for additional information regarding copyright ownership.
 * The ASF licenses this file to You under the Apache License, Version 2.0
 * (the "License"); you may not use this file except in compliance with
 * the License.  You may obtain a copy of the License at
 *
 *      http://www.apache.org/licenses/LICENSE-2.0
 *
 * Unless required by applicable law or agreed to in writing, software
 * distributed under the License is distributed on an "AS IS" BASIS,
 * WITHOUT WARRANTIES OR CONDITIONS OF ANY KIND, either express or implied.
 * See the License for the specific language governing permissions and
 * limitations under the License.
 */

package org.apache.flink.cdc.connectors.mysql.source;

import org.apache.flink.api.common.eventtime.WatermarkStrategy;
import org.apache.flink.api.common.restartstrategy.RestartStrategies;
import org.apache.flink.cdc.common.configuration.Configuration;
import org.apache.flink.cdc.common.data.binary.BinaryStringData;
import org.apache.flink.cdc.common.event.AddColumnEvent;
import org.apache.flink.cdc.common.event.AlterColumnTypeEvent;
import org.apache.flink.cdc.common.event.CreateTableEvent;
import org.apache.flink.cdc.common.event.DataChangeEvent;
import org.apache.flink.cdc.common.event.DropColumnEvent;
import org.apache.flink.cdc.common.event.DropTableEvent;
import org.apache.flink.cdc.common.event.Event;
import org.apache.flink.cdc.common.event.RenameColumnEvent;
import org.apache.flink.cdc.common.event.SchemaChangeEvent;
import org.apache.flink.cdc.common.event.TableId;
<<<<<<< HEAD
=======
import org.apache.flink.cdc.common.event.TruncateTableEvent;
>>>>>>> 1fb68a8d
import org.apache.flink.cdc.common.factories.Factory;
import org.apache.flink.cdc.common.factories.FactoryHelper;
import org.apache.flink.cdc.common.schema.Column;
import org.apache.flink.cdc.common.schema.Schema;
import org.apache.flink.cdc.common.source.FlinkSourceProvider;
import org.apache.flink.cdc.common.types.BinaryType;
import org.apache.flink.cdc.common.types.CharType;
import org.apache.flink.cdc.common.types.DataType;
import org.apache.flink.cdc.common.types.DataTypes;
import org.apache.flink.cdc.common.types.RowType;
import org.apache.flink.cdc.common.utils.Preconditions;
import org.apache.flink.cdc.connectors.mysql.factory.MySqlDataSourceFactory;
import org.apache.flink.cdc.connectors.mysql.source.config.MySqlSourceConfigFactory;
import org.apache.flink.cdc.connectors.mysql.table.StartupOptions;
import org.apache.flink.cdc.connectors.mysql.testutils.MySqlContainer;
import org.apache.flink.cdc.connectors.mysql.testutils.MySqlVersion;
import org.apache.flink.cdc.connectors.mysql.testutils.UniqueDatabase;
import org.apache.flink.cdc.runtime.typeutils.BinaryRecordDataGenerator;
import org.apache.flink.cdc.runtime.typeutils.EventTypeInfo;
import org.apache.flink.streaming.api.environment.StreamExecutionEnvironment;
import org.apache.flink.table.planner.factories.TestValuesTableFactory;
import org.apache.flink.util.CloseableIterator;

import org.junit.AfterClass;
import org.junit.Before;
import org.junit.BeforeClass;
import org.junit.Test;
import org.testcontainers.lifecycle.Startables;

import java.sql.Connection;
import java.sql.ResultSet;
import java.sql.SQLException;
import java.sql.Statement;
import java.util.ArrayList;
import java.util.Arrays;
import java.util.Collections;
import java.util.HashMap;
<<<<<<< HEAD
import java.util.List;
import java.util.Map;
=======
import java.util.Iterator;
import java.util.List;
import java.util.Map;
import java.util.stream.Collectors;
>>>>>>> 1fb68a8d
import java.util.stream.Stream;

import static org.apache.flink.cdc.connectors.mysql.source.MySqlDataSourceOptions.HOSTNAME;
import static org.apache.flink.cdc.connectors.mysql.source.MySqlDataSourceOptions.INCLUDE_COMMENTS_ENABLED;
import static org.apache.flink.cdc.connectors.mysql.source.MySqlDataSourceOptions.PASSWORD;
import static org.apache.flink.cdc.connectors.mysql.source.MySqlDataSourceOptions.PORT;
import static org.apache.flink.cdc.connectors.mysql.source.MySqlDataSourceOptions.SCHEMA_CHANGE_ENABLED;
import static org.apache.flink.cdc.connectors.mysql.source.MySqlDataSourceOptions.SERVER_TIME_ZONE;
import static org.apache.flink.cdc.connectors.mysql.source.MySqlDataSourceOptions.TABLES;
import static org.apache.flink.cdc.connectors.mysql.source.MySqlDataSourceOptions.USERNAME;
import static org.apache.flink.cdc.connectors.mysql.testutils.MySqSourceTestUtils.TEST_PASSWORD;
import static org.apache.flink.cdc.connectors.mysql.testutils.MySqSourceTestUtils.TEST_USER;
import static org.apache.flink.cdc.connectors.mysql.testutils.MySqSourceTestUtils.fetchResults;
import static org.apache.flink.cdc.connectors.mysql.testutils.MySqSourceTestUtils.getServerId;
import static org.assertj.core.api.Assertions.assertThat;

/** IT tests for {@link MySqlDataSource}. */
public class MySqlPipelineITCase extends MySqlSourceTestBase {

    protected static final MySqlContainer MYSQL8_CONTAINER =
            createMySqlContainer(MySqlVersion.V8_0);

    private final UniqueDatabase inventoryDatabase =
            new UniqueDatabase(MYSQL8_CONTAINER, "inventory", TEST_USER, TEST_PASSWORD);

    private final StreamExecutionEnvironment env =
            StreamExecutionEnvironment.getExecutionEnvironment();

    @BeforeClass
    public static void startContainers() {
        LOG.info("Starting containers...");
        Startables.deepStart(Stream.of(MYSQL8_CONTAINER)).join();
        LOG.info("Containers are started.");
    }

    @AfterClass
    public static void stopContainers() {
        LOG.info("Stopping containers...");
        MYSQL8_CONTAINER.stop();
        LOG.info("Containers are stopped.");
    }

    @Before
    public void before() {
        TestValuesTableFactory.clearAllData();
        env.setParallelism(4);
        env.enableCheckpointing(2000);
        env.setRestartStrategy(RestartStrategies.noRestart());
    }

    @Test
    public void testInitialStartupMode() throws Exception {
        inventoryDatabase.createAndInitialize();
        MySqlSourceConfigFactory configFactory =
                new MySqlSourceConfigFactory()
                        .hostname(MYSQL8_CONTAINER.getHost())
                        .port(MYSQL8_CONTAINER.getDatabasePort())
                        .username(TEST_USER)
                        .password(TEST_PASSWORD)
                        .databaseList(inventoryDatabase.getDatabaseName())
                        .tableList(inventoryDatabase.getDatabaseName() + "\\.products")
                        .startupOptions(StartupOptions.initial())
                        .serverId(getServerId(env.getParallelism()))
                        .serverTimeZone("UTC")
                        .includeSchemaChanges(SCHEMA_CHANGE_ENABLED.defaultValue());

        FlinkSourceProvider sourceProvider =
                (FlinkSourceProvider) new MySqlDataSource(configFactory).getEventSourceProvider();
        CloseableIterator<Event> events =
                env.fromSource(
                                sourceProvider.getSource(),
                                WatermarkStrategy.noWatermarks(),
                                MySqlDataSourceFactory.IDENTIFIER,
                                new EventTypeInfo())
                        .executeAndCollect();
        Thread.sleep(10_000);

        TableId tableId = TableId.tableId(inventoryDatabase.getDatabaseName(), "products");
        CreateTableEvent createTableEvent = getProductsCreateTableEvent(tableId);

        // generate snapshot data
        List<Event> expectedSnapshot = getSnapshotExpected(tableId);

        List<Event> expectedBinlog = new ArrayList<>();
        try (Connection connection = inventoryDatabase.getJdbcConnection();
                Statement statement = connection.createStatement()) {
            expectedBinlog.addAll(executeAlterAndProvideExpected(tableId, statement));

            RowType rowType =
                    RowType.of(
                            new DataType[] {
                                DataTypes.INT().notNull(),
                                DataTypes.VARCHAR(255).notNull(),
                                DataTypes.FLOAT(),
                                DataTypes.VARCHAR(45),
                                DataTypes.VARCHAR(55)
                            },
                            new String[] {"id", "name", "weight", "col1", "col2"});
            BinaryRecordDataGenerator generator = new BinaryRecordDataGenerator(rowType);
            // insert more data
            statement.execute(
                    String.format(
                            "INSERT INTO `%s`.`products` VALUES (default,'scooter',5.5,'c-10','c-20');",
                            inventoryDatabase.getDatabaseName())); // 110
            expectedBinlog.add(
                    DataChangeEvent.insertEvent(
                            tableId,
                            generator.generate(
                                    new Object[] {
                                        110,
                                        BinaryStringData.fromString("scooter"),
                                        5.5f,
                                        BinaryStringData.fromString("c-10"),
                                        BinaryStringData.fromString("c-20")
                                    })));
            statement.execute(
                    String.format(
                            "INSERT INTO `%s`.`products` VALUES (default,'football',6.6,'c-11','c-21');",
                            inventoryDatabase.getDatabaseName())); // 111
            expectedBinlog.add(
                    DataChangeEvent.insertEvent(
                            tableId,
                            generator.generate(
                                    new Object[] {
                                        111,
                                        BinaryStringData.fromString("football"),
                                        6.6f,
                                        BinaryStringData.fromString("c-11"),
                                        BinaryStringData.fromString("c-21")
                                    })));
            statement.execute(
                    String.format(
                            "UPDATE `%s`.`products` SET `col1`='c-12', `col2`='c-22' WHERE id=110;",
                            inventoryDatabase.getDatabaseName()));
            expectedBinlog.add(
                    DataChangeEvent.updateEvent(
                            tableId,
                            generator.generate(
                                    new Object[] {
                                        110,
                                        BinaryStringData.fromString("scooter"),
                                        5.5f,
                                        BinaryStringData.fromString("c-10"),
                                        BinaryStringData.fromString("c-20")
                                    }),
                            generator.generate(
                                    new Object[] {
                                        110,
                                        BinaryStringData.fromString("scooter"),
                                        5.5f,
                                        BinaryStringData.fromString("c-12"),
                                        BinaryStringData.fromString("c-22")
                                    })));
            statement.execute(
                    String.format(
                            "DELETE FROM `%s`.`products` WHERE `id` = 111;",
                            inventoryDatabase.getDatabaseName()));
            expectedBinlog.add(
                    DataChangeEvent.deleteEvent(
                            tableId,
                            generator.generate(
                                    new Object[] {
                                        111,
                                        BinaryStringData.fromString("football"),
                                        6.6f,
                                        BinaryStringData.fromString("c-11"),
                                        BinaryStringData.fromString("c-21")
                                    })));
        }
        // In this configuration, several subtasks might emit their corresponding CreateTableEvent
        // to downstream. Since it is not possible to predict how many CreateTableEvents should we
        // expect, we simply filter them out from expected sets, and assert there's at least one.
        List<Event> actual =
                fetchResultsExcept(
                        events, expectedSnapshot.size() + expectedBinlog.size(), createTableEvent);
        assertThat(actual.subList(0, expectedSnapshot.size()))
                .containsExactlyInAnyOrder(expectedSnapshot.toArray(new Event[0]));
        assertThat(actual.subList(expectedSnapshot.size(), actual.size()))
                .isEqualTo(expectedBinlog);
    }

    private static <T> List<T> fetchResultsExcept(Iterator<T> iter, int size, T sideEvent) {
        List<T> result = new ArrayList<>(size);
        List<T> sideResults = new ArrayList<>();
        while (size > 0 && iter.hasNext()) {
            T event = iter.next();
            if (!event.equals(sideEvent)) {
                result.add(event);
                size--;
            } else {
                sideResults.add(sideEvent);
            }
        }
        // Also ensure we've received at least one or many side events.
        assertThat(sideResults).isNotEmpty();
        return result;
    }

    @Test
    public void testInitialStartupModeWithOpTs() throws Exception {
        inventoryDatabase.createAndInitialize();
        Configuration sourceConfiguration = new Configuration();
        sourceConfiguration.set(MySqlDataSourceOptions.HOSTNAME, MYSQL8_CONTAINER.getHost());
        sourceConfiguration.set(MySqlDataSourceOptions.PORT, MYSQL8_CONTAINER.getDatabasePort());
        sourceConfiguration.set(MySqlDataSourceOptions.USERNAME, TEST_USER);
        sourceConfiguration.set(MySqlDataSourceOptions.PASSWORD, TEST_PASSWORD);
        sourceConfiguration.set(
                MySqlDataSourceOptions.TABLES, inventoryDatabase.getDatabaseName() + ".products");
        sourceConfiguration.set(
                MySqlDataSourceOptions.SERVER_ID, getServerId(env.getParallelism()));
        sourceConfiguration.set(MySqlDataSourceOptions.SERVER_TIME_ZONE, "UTC");
        sourceConfiguration.set(MySqlDataSourceOptions.METADATA_LIST, "op_ts");
        Factory.Context context =
                new FactoryHelper.DefaultContext(
                        sourceConfiguration, new Configuration(), this.getClass().getClassLoader());
        FlinkSourceProvider sourceProvider =
                (FlinkSourceProvider)
                        new MySqlDataSourceFactory()
                                .createDataSource(context)
                                .getEventSourceProvider();
        CloseableIterator<Event> events =
                env.fromSource(
                                sourceProvider.getSource(),
                                WatermarkStrategy.noWatermarks(),
                                MySqlDataSourceFactory.IDENTIFIER,
                                new EventTypeInfo())
                        .executeAndCollect();
        Thread.sleep(10_000);
        TableId tableId = TableId.tableId(inventoryDatabase.getDatabaseName(), "products");
        CreateTableEvent createTableEvent = getProductsCreateTableEvent(tableId);
        // generate snapshot data
        Map<String, String> meta = new HashMap<>();
        meta.put("op_ts", "0");
        List<Event> expectedSnapshot =
                getSnapshotExpected(tableId).stream()
                        .map(
                                event -> {
                                    DataChangeEvent dataChangeEvent = (DataChangeEvent) event;
                                    return DataChangeEvent.insertEvent(
                                            dataChangeEvent.tableId(),
                                            dataChangeEvent.after(),
                                            meta);
                                })
                        .collect(Collectors.toList());
        String startTime = String.valueOf(System.currentTimeMillis());
        Thread.sleep(1000);
        List<Event> expectedBinlog = new ArrayList<>();
        try (Connection connection = inventoryDatabase.getJdbcConnection();
                Statement statement = connection.createStatement()) {
            expectedBinlog.addAll(executeAlterAndProvideExpected(tableId, statement));
            RowType rowType =
                    RowType.of(
                            new DataType[] {
                                DataTypes.INT().notNull(),
                                DataTypes.VARCHAR(255).notNull(),
                                DataTypes.FLOAT(),
                                DataTypes.VARCHAR(45),
                                DataTypes.VARCHAR(55)
                            },
                            new String[] {"id", "name", "weight", "col1", "col2"});
            BinaryRecordDataGenerator generator = new BinaryRecordDataGenerator(rowType);
            // insert more data
            statement.execute(
                    String.format(
                            "INSERT INTO `%s`.`products` VALUES (default,'scooter',5.5,'c-10','c-20');",
                            inventoryDatabase.getDatabaseName())); // 110
            expectedBinlog.add(
                    DataChangeEvent.insertEvent(
                            tableId,
                            generator.generate(
                                    new Object[] {
                                        110,
                                        BinaryStringData.fromString("scooter"),
                                        5.5f,
                                        BinaryStringData.fromString("c-10"),
                                        BinaryStringData.fromString("c-20")
                                    })));
            statement.execute(
                    String.format(
                            "INSERT INTO `%s`.`products` VALUES (default,'football',6.6,'c-11','c-21');",
                            inventoryDatabase.getDatabaseName())); // 111
            expectedBinlog.add(
                    DataChangeEvent.insertEvent(
                            tableId,
                            generator.generate(
                                    new Object[] {
                                        111,
                                        BinaryStringData.fromString("football"),
                                        6.6f,
                                        BinaryStringData.fromString("c-11"),
                                        BinaryStringData.fromString("c-21")
                                    })));
            statement.execute(
                    String.format(
                            "UPDATE `%s`.`products` SET `col1`='c-12', `col2`='c-22' WHERE id=110;",
                            inventoryDatabase.getDatabaseName()));
            expectedBinlog.add(
                    DataChangeEvent.updateEvent(
                            tableId,
                            generator.generate(
                                    new Object[] {
                                        110,
                                        BinaryStringData.fromString("scooter"),
                                        5.5f,
                                        BinaryStringData.fromString("c-10"),
                                        BinaryStringData.fromString("c-20")
                                    }),
                            generator.generate(
                                    new Object[] {
                                        110,
                                        BinaryStringData.fromString("scooter"),
                                        5.5f,
                                        BinaryStringData.fromString("c-12"),
                                        BinaryStringData.fromString("c-22")
                                    })));
            statement.execute(
                    String.format(
                            "DELETE FROM `%s`.`products` WHERE `id` = 111;",
                            inventoryDatabase.getDatabaseName()));
            expectedBinlog.add(
                    DataChangeEvent.deleteEvent(
                            tableId,
                            generator.generate(
                                    new Object[] {
                                        111,
                                        BinaryStringData.fromString("football"),
                                        6.6f,
                                        BinaryStringData.fromString("c-11"),
                                        BinaryStringData.fromString("c-21")
                                    })));
        }

        int snapshotRecordsCount = expectedSnapshot.size();
        int binlogRecordsCount = expectedBinlog.size();

        // Ditto, CreateTableEvent might be emitted in multiple partitions.
        List<Event> actual =
                fetchResultsExcept(
                        events, snapshotRecordsCount + binlogRecordsCount, createTableEvent);

        List<Event> actualSnapshotEvents = actual.subList(0, snapshotRecordsCount);
        List<Event> actualBinlogEvents = actual.subList(snapshotRecordsCount, actual.size());

        assertThat(actualSnapshotEvents).containsExactlyInAnyOrderElementsOf(expectedSnapshot);
        assertThat(actualBinlogEvents).hasSize(binlogRecordsCount);

        for (int i = 0; i < binlogRecordsCount; i++) {
            if (expectedBinlog.get(i) instanceof SchemaChangeEvent) {
                assertThat(actualBinlogEvents.get(i)).isEqualTo(expectedBinlog.get(i));
            } else {
                DataChangeEvent expectedEvent = (DataChangeEvent) expectedBinlog.get(i);
                DataChangeEvent actualEvent = (DataChangeEvent) actualBinlogEvents.get(i);
                assertThat(actualEvent.op()).isEqualTo(expectedEvent.op());
                assertThat(actualEvent.before()).isEqualTo(expectedEvent.before());
                assertThat(actualEvent.after()).isEqualTo(expectedEvent.after());
                assertThat(actualEvent.meta().get("op_ts")).isGreaterThanOrEqualTo(startTime);
            }
        }
    }

    @Test
    public void testParseAlterStatement() throws Exception {
        env.setParallelism(1);
        inventoryDatabase.createAndInitialize();
        MySqlSourceConfigFactory configFactory =
                new MySqlSourceConfigFactory()
                        .hostname(MYSQL8_CONTAINER.getHost())
                        .port(MYSQL8_CONTAINER.getDatabasePort())
                        .username(TEST_USER)
                        .password(TEST_PASSWORD)
                        .databaseList(inventoryDatabase.getDatabaseName())
                        .tableList(inventoryDatabase.getDatabaseName() + "\\.products")
                        .startupOptions(StartupOptions.latest())
                        .serverId(getServerId(env.getParallelism()))
                        .serverTimeZone("UTC")
                        .includeSchemaChanges(SCHEMA_CHANGE_ENABLED.defaultValue());

        FlinkSourceProvider sourceProvider =
                (FlinkSourceProvider) new MySqlDataSource(configFactory).getEventSourceProvider();
        CloseableIterator<Event> events =
                env.fromSource(
                                sourceProvider.getSource(),
                                WatermarkStrategy.noWatermarks(),
                                MySqlDataSourceFactory.IDENTIFIER,
                                new EventTypeInfo())
                        .executeAndCollect();
        Thread.sleep(5_000);

        TableId tableId = TableId.tableId(inventoryDatabase.getDatabaseName(), "products");
        List<Event> expected = new ArrayList<>();
        expected.add(getProductsCreateTableEvent(tableId));
        try (Connection connection = inventoryDatabase.getJdbcConnection();
                Statement statement = connection.createStatement()) {
            expected.addAll(executeAlterAndProvideExpected(tableId, statement));

            statement.execute(
                    String.format(
                            "ALTER TABLE `%s`.`products` ADD COLUMN (`cols1` VARCHAR(45), `cols2` VARCHAR(55));",
                            inventoryDatabase.getDatabaseName()));
            expected.add(
                    new AddColumnEvent(
                            tableId,
                            Arrays.asList(
                                    new AddColumnEvent.ColumnWithPosition(
                                            Column.physicalColumn("cols1", DataTypes.VARCHAR(45))),
                                    new AddColumnEvent.ColumnWithPosition(
                                            Column.physicalColumn(
                                                    "cols2", DataTypes.VARCHAR(55))))));
            statement.execute(
                    String.format(
                            "ALTER TABLE `%s`.`products` ADD COLUMN (`cols3` VARCHAR(45), `cols4` VARCHAR(55));",
                            inventoryDatabase.getDatabaseName()));
            expected.add(
                    new AddColumnEvent(
                            tableId,
                            Arrays.asList(
                                    new AddColumnEvent.ColumnWithPosition(
                                            Column.physicalColumn("cols3", DataTypes.VARCHAR(45))),
                                    new AddColumnEvent.ColumnWithPosition(
                                            Column.physicalColumn(
                                                    "cols4", DataTypes.VARCHAR(55))))));

            statement.execute(
                    String.format(
                            "ALTER TABLE `%s`.`products` ADD COLUMN `cols5` BIT NULL;",
                            inventoryDatabase.getDatabaseName()));
            expected.add(
                    new AddColumnEvent(
                            tableId,
                            Collections.singletonList(
                                    new AddColumnEvent.ColumnWithPosition(
                                            Column.physicalColumn("cols5", DataTypes.BOOLEAN())))));
            statement.execute(
                    String.format(
                            "ALTER TABLE `%s`.`products` ADD COLUMN `cols6` BINARY(0) NULL;",
                            inventoryDatabase.getDatabaseName()));
            expected.add(
                    new AddColumnEvent(
                            tableId,
                            Collections.singletonList(
                                    new AddColumnEvent.ColumnWithPosition(
                                            Column.physicalColumn(
                                                    "cols6", BinaryType.ofEmptyLiteral())))));
            statement.execute(
                    String.format(
                            "ALTER TABLE `%s`.`products` ADD COLUMN `cols7` BINARY NULL;",
                            inventoryDatabase.getDatabaseName()));
            expected.add(
                    new AddColumnEvent(
                            tableId,
                            Collections.singletonList(
                                    new AddColumnEvent.ColumnWithPosition(
                                            Column.physicalColumn("cols7", DataTypes.BINARY(1))))));
            statement.execute(
                    String.format(
                            "ALTER TABLE `%s`.`products` ADD COLUMN `cols8` CHAR(0) NULL;",
                            inventoryDatabase.getDatabaseName()));
            expected.add(
                    new AddColumnEvent(
                            tableId,
                            Collections.singletonList(
                                    new AddColumnEvent.ColumnWithPosition(
                                            Column.physicalColumn(
                                                    "cols8", CharType.ofEmptyLiteral())))));
            statement.execute(
                    String.format(
                            "ALTER TABLE `%s`.`products` ADD COLUMN `cols9` CHAR NULL;",
                            inventoryDatabase.getDatabaseName()));
            expected.add(
                    new AddColumnEvent(
                            tableId,
                            Collections.singletonList(
                                    new AddColumnEvent.ColumnWithPosition(
                                            Column.physicalColumn("cols9", DataTypes.CHAR(1))))));

            // Drop orders table first to remove foreign key restraints
            statement.execute(
                    String.format(
                            "DROP TABLE `%s`.`orders`;", inventoryDatabase.getDatabaseName()));

            statement.execute(
                    String.format(
                            "TRUNCATE TABLE `%s`.`products`;",
                            inventoryDatabase.getDatabaseName()));
            expected.add(new TruncateTableEvent(tableId));

            statement.execute(
                    String.format(
                            "DROP TABLE `%s`.`products`;", inventoryDatabase.getDatabaseName()));
            expected.add(new DropTableEvent(tableId));
        }
        List<Event> actual = fetchResults(events, expected.size());
        assertThat(actual).isEqualTo(expected);
    }

    @Test
<<<<<<< HEAD
    public void testIncludeComments() throws Exception {
        inventoryDatabase.createAndInitialize();
        TableId tableId =
                TableId.tableId(inventoryDatabase.getDatabaseName(), "products_with_comments");

        String createTableSql =
                String.format(
                        "CREATE TABLE IF NOT EXISTS `%s`.`%s` (\n"
                                + "  id INTEGER NOT NULL AUTO_INCREMENT COMMENT 'column comment of id' PRIMARY KEY,\n"
                                + "  name VARCHAR(255) NOT NULL DEFAULT 'flink' COMMENT 'column comment of name',\n"
                                + "  weight FLOAT(6) COMMENT 'column comment of weight'\n"
                                + ")\n"
                                + "COMMENT 'table comment of products';",
                        inventoryDatabase.getDatabaseName(), "products_with_comments");
        executeSql(inventoryDatabase, createTableSql);

        Map<String, String> options = new HashMap<>();
        options.put(HOSTNAME.key(), MYSQL8_CONTAINER.getHost());
        options.put(PORT.key(), String.valueOf(MYSQL8_CONTAINER.getDatabasePort()));
        options.put(USERNAME.key(), TEST_USER);
        options.put(PASSWORD.key(), TEST_PASSWORD);
        options.put(SERVER_TIME_ZONE.key(), "UTC");
        options.put(INCLUDE_COMMENTS_ENABLED.key(), "true");
        options.put(TABLES.key(), inventoryDatabase.getDatabaseName() + ".products_with_comments");
        Factory.Context context =
                new FactoryHelper.DefaultContext(
                        Configuration.fromMap(options), null, this.getClass().getClassLoader());

        MySqlDataSourceFactory factory = new MySqlDataSourceFactory();
        MySqlDataSource dataSource = (MySqlDataSource) factory.createDataSource(context);
        FlinkSourceProvider sourceProvider =
                (FlinkSourceProvider) dataSource.getEventSourceProvider();

=======
    public void testSchemaChangeEvents() throws Exception {
        env.setParallelism(1);
        inventoryDatabase.createAndInitialize();
        MySqlSourceConfigFactory configFactory =
                new MySqlSourceConfigFactory()
                        .hostname(MYSQL8_CONTAINER.getHost())
                        .port(MYSQL8_CONTAINER.getDatabasePort())
                        .username(TEST_USER)
                        .password(TEST_PASSWORD)
                        .databaseList(inventoryDatabase.getDatabaseName())
                        .tableList(inventoryDatabase.getDatabaseName() + ".*")
                        .startupOptions(StartupOptions.latest())
                        .serverId(getServerId(env.getParallelism()))
                        .serverTimeZone("UTC")
                        .includeSchemaChanges(SCHEMA_CHANGE_ENABLED.defaultValue());

        FlinkSourceProvider sourceProvider =
                (FlinkSourceProvider) new MySqlDataSource(configFactory).getEventSourceProvider();
>>>>>>> 1fb68a8d
        CloseableIterator<Event> events =
                env.fromSource(
                                sourceProvider.getSource(),
                                WatermarkStrategy.noWatermarks(),
                                MySqlDataSourceFactory.IDENTIFIER,
                                new EventTypeInfo())
                        .executeAndCollect();
<<<<<<< HEAD

        List<Event> actual = fetchResults(events, 1);
        assertThat(actual.get(0)).isEqualTo(getProductsWithCommentsCreateTableEvent(tableId));

        // add some column
        String addColumnSql =
                String.format(
                        "ALTER TABLE `%s`.`products_with_comments` ADD COLUMN `description` VARCHAR(512) comment 'column comment of description';",
                        inventoryDatabase.getDatabaseName());
        executeSql(inventoryDatabase, addColumnSql);
        actual = fetchResults(events, 1);
        assertThat(actual.get(0)).isEqualTo(getProductsWithCommentsAddColumnEvent(tableId));
    }

    private void executeSql(UniqueDatabase database, String sql) throws SQLException {
        try (Connection connection = database.getJdbcConnection();
                Statement statement = connection.createStatement()) {
            statement.execute(sql);
        }
=======
        Thread.sleep(5_000);

        List<Event> expected =
                new ArrayList<>(
                        getInventoryCreateAllTableEvents(inventoryDatabase.getDatabaseName()));

        try (Connection connection = inventoryDatabase.getJdbcConnection();
                Statement statement = connection.createStatement()) {

            statement.execute(
                    String.format(
                            "ALTER TABLE `%s`.`customers` ADD COLUMN `newcol1` INT NULL;",
                            inventoryDatabase.getDatabaseName()));
            expected.add(
                    new AddColumnEvent(
                            TableId.tableId(inventoryDatabase.getDatabaseName(), "customers"),
                            Collections.singletonList(
                                    new AddColumnEvent.ColumnWithPosition(
                                            Column.physicalColumn("newcol1", DataTypes.INT())))));

            // Test MODIFY COLUMN DDL
            statement.execute(
                    String.format(
                            "ALTER TABLE `%s`.`customers` MODIFY COLUMN `newcol1` DOUBLE;",
                            inventoryDatabase.getDatabaseName()));

            expected.add(
                    new AlterColumnTypeEvent(
                            TableId.tableId(inventoryDatabase.getDatabaseName(), "customers"),
                            Collections.singletonMap("newcol1", DataTypes.DOUBLE())));

            // Test CHANGE COLUMN DDL
            statement.execute(
                    String.format(
                            "ALTER TABLE `%s`.`customers` CHANGE COLUMN `newcol1` `newcol2` INT;",
                            inventoryDatabase.getDatabaseName()));

            expected.add(
                    new AlterColumnTypeEvent(
                            TableId.tableId(inventoryDatabase.getDatabaseName(), "customers"),
                            Collections.singletonMap("newcol1", DataTypes.INT())));

            expected.add(
                    new RenameColumnEvent(
                            TableId.tableId(inventoryDatabase.getDatabaseName(), "customers"),
                            Collections.singletonMap("newcol1", "newcol2")));

            statement.execute(
                    String.format(
                            "ALTER TABLE `%s`.`customers` CHANGE COLUMN `newcol2` `newcol1` DOUBLE;",
                            inventoryDatabase.getDatabaseName()));

            expected.add(
                    new AlterColumnTypeEvent(
                            TableId.tableId(inventoryDatabase.getDatabaseName(), "customers"),
                            Collections.singletonMap("newcol2", DataTypes.DOUBLE())));

            expected.add(
                    new RenameColumnEvent(
                            TableId.tableId(inventoryDatabase.getDatabaseName(), "customers"),
                            Collections.singletonMap("newcol2", "newcol1")));

            // Test truncate table DDL
            statement.execute(
                    String.format(
                            "TRUNCATE TABLE `%s`.`orders`;", inventoryDatabase.getDatabaseName()));

            expected.add(
                    new TruncateTableEvent(
                            TableId.tableId(inventoryDatabase.getDatabaseName(), "orders")));

            // Test drop table DDL
            statement.execute(
                    String.format(
                            "DROP TABLE `%s`.`orders`, `%s`.`customers`;",
                            inventoryDatabase.getDatabaseName(),
                            inventoryDatabase.getDatabaseName()));

            expected.add(
                    new DropTableEvent(
                            TableId.tableId(inventoryDatabase.getDatabaseName(), "orders")));
            expected.add(
                    new DropTableEvent(
                            TableId.tableId(inventoryDatabase.getDatabaseName(), "customers")));

            // Test create table DDL
            statement.execute(
                    String.format(
                            "CREATE TABLE `%s`.`newlyAddedTable1`("
                                    + "    id                   SERIAL,\n"
                                    + "    tiny_c               TINYINT,\n"
                                    + "    tiny_un_c            TINYINT UNSIGNED,\n"
                                    + "    tiny_un_z_c          TINYINT UNSIGNED ZEROFILL,\n"
                                    + "    small_c              SMALLINT,\n"
                                    + "    small_un_c           SMALLINT UNSIGNED,\n"
                                    + "    small_un_z_c         SMALLINT UNSIGNED ZEROFILL,\n"
                                    + "    medium_c             MEDIUMINT,\n"
                                    + "    medium_un_c          MEDIUMINT UNSIGNED,\n"
                                    + "    medium_un_z_c        MEDIUMINT UNSIGNED ZEROFILL,\n"
                                    + "    int_c                INTEGER,\n"
                                    + "    int_un_c             INTEGER UNSIGNED,\n"
                                    + "    int_un_z_c           INTEGER UNSIGNED ZEROFILL,\n"
                                    + "    int11_c              INT(11),\n"
                                    + "    big_c                BIGINT,\n"
                                    + "    big_un_c             BIGINT UNSIGNED,\n"
                                    + "    big_un_z_c           BIGINT UNSIGNED ZEROFILL,\n"
                                    + "    varchar_c            VARCHAR(255),\n"
                                    + "    char_c               CHAR(3),\n"
                                    + "    real_c               REAL,\n"
                                    + "    float_c              FLOAT,\n"
                                    + "    float_un_c           FLOAT UNSIGNED,\n"
                                    + "    float_un_z_c         FLOAT UNSIGNED ZEROFILL,\n"
                                    + "    double_c             DOUBLE,\n"
                                    + "    double_un_c          DOUBLE UNSIGNED,\n"
                                    + "    double_un_z_c        DOUBLE UNSIGNED ZEROFILL,\n"
                                    + "    decimal_c            DECIMAL(8, 4),\n"
                                    + "    decimal_un_c         DECIMAL(8, 4) UNSIGNED,\n"
                                    + "    decimal_un_z_c       DECIMAL(8, 4) UNSIGNED ZEROFILL,\n"
                                    + "    numeric_c            NUMERIC(6, 0),\n"
                                    + "    big_decimal_c        DECIMAL(65, 1),\n"
                                    + "    bit1_c               BIT,\n"
                                    + "    bit3_c               BIT(3),\n"
                                    + "    tiny1_c              TINYINT(1),\n"
                                    + "    boolean_c            BOOLEAN,\n"
                                    + "    file_uuid            BINARY(16),\n"
                                    + "    bit_c                BIT(64),\n"
                                    + "    text_c               TEXT,\n"
                                    + "    tiny_blob_c          TINYBLOB,\n"
                                    + "    blob_c               BLOB,\n"
                                    + "    medium_blob_c        MEDIUMBLOB,\n"
                                    + "    long_blob_c          LONGBLOB,\n"
                                    + "    enum_c               enum('red', 'white'),\n"
                                    + "    json_c               JSON,\n"
                                    + "    point_c              POINT,\n"
                                    + "    geometry_c           GEOMETRY,\n"
                                    + "    linestring_c         LINESTRING,\n"
                                    + "    polygon_c            POLYGON,\n"
                                    + "    multipoint_c         MULTIPOINT,\n"
                                    + "    multiline_c          MULTILINESTRING,\n"
                                    + "    multipolygon_c       MULTIPOLYGON,\n"
                                    + "    geometrycollection_c GEOMETRYCOLLECTION,"
                                    + "    year_c               YEAR,\n"
                                    + "    date_c               DATE,\n"
                                    + "    time_c               TIME(0),\n"
                                    + "    time_3_c             TIME(3),\n"
                                    + "    time_6_c             TIME(6),\n"
                                    + "    datetime_c           DATETIME(0),\n"
                                    + "    datetime3_c          DATETIME(3),\n"
                                    + "    datetime6_c          DATETIME(6),\n"
                                    + "    decimal_c0           DECIMAL(6, 2),\n"
                                    + "    decimal_c1           DECIMAL(9, 4),\n"
                                    + "    decimal_c2           DECIMAL(20, 4),\n"
                                    + "    timestamp_c          TIMESTAMP(0) NULL,\n"
                                    + "    timestamp3_c         TIMESTAMP(3) NULL,\n"
                                    + "    timestamp6_c         TIMESTAMP(6) NULL,"
                                    + "primary key(id));",
                            inventoryDatabase.getDatabaseName()));

            expected.add(
                    new CreateTableEvent(
                            TableId.tableId(
                                    inventoryDatabase.getDatabaseName(), "newlyAddedTable1"),
                            Schema.newBuilder()
                                    .physicalColumn("id", DataTypes.DECIMAL(20, 0).notNull())
                                    .physicalColumn("tiny_c", DataTypes.TINYINT())
                                    .physicalColumn("tiny_un_c", DataTypes.SMALLINT())
                                    .physicalColumn("tiny_un_z_c", DataTypes.SMALLINT())
                                    .physicalColumn("small_c", DataTypes.SMALLINT())
                                    .physicalColumn("small_un_c", DataTypes.INT())
                                    .physicalColumn("small_un_z_c", DataTypes.INT())
                                    .physicalColumn("medium_c", DataTypes.INT())
                                    .physicalColumn("medium_un_c", DataTypes.INT())
                                    .physicalColumn("medium_un_z_c", DataTypes.INT())
                                    .physicalColumn("int_c", DataTypes.INT())
                                    .physicalColumn("int_un_c", DataTypes.BIGINT())
                                    .physicalColumn("int_un_z_c", DataTypes.BIGINT())
                                    .physicalColumn("int11_c", DataTypes.INT())
                                    .physicalColumn("big_c", DataTypes.BIGINT())
                                    .physicalColumn("big_un_c", DataTypes.DECIMAL(20, 0))
                                    .physicalColumn("big_un_z_c", DataTypes.DECIMAL(20, 0))
                                    .physicalColumn("varchar_c", DataTypes.VARCHAR(255))
                                    .physicalColumn("char_c", DataTypes.CHAR(3))
                                    .physicalColumn("real_c", DataTypes.DOUBLE())
                                    .physicalColumn("float_c", DataTypes.FLOAT())
                                    .physicalColumn("float_un_c", DataTypes.FLOAT())
                                    .physicalColumn("float_un_z_c", DataTypes.FLOAT())
                                    .physicalColumn("double_c", DataTypes.DOUBLE())
                                    .physicalColumn("double_un_c", DataTypes.DOUBLE())
                                    .physicalColumn("double_un_z_c", DataTypes.DOUBLE())
                                    .physicalColumn("decimal_c", DataTypes.DECIMAL(8, 4))
                                    .physicalColumn("decimal_un_c", DataTypes.DECIMAL(8, 4))
                                    .physicalColumn("decimal_un_z_c", DataTypes.DECIMAL(8, 4))
                                    .physicalColumn("numeric_c", DataTypes.DECIMAL(6, 0))
                                    .physicalColumn("big_decimal_c", DataTypes.STRING())
                                    .physicalColumn("bit1_c", DataTypes.BOOLEAN())
                                    .physicalColumn("bit3_c", DataTypes.BINARY(1))
                                    .physicalColumn("tiny1_c", DataTypes.BOOLEAN())
                                    .physicalColumn("boolean_c", DataTypes.BOOLEAN())
                                    .physicalColumn("file_uuid", DataTypes.BINARY(16))
                                    .physicalColumn("bit_c", DataTypes.BINARY(8))
                                    .physicalColumn("text_c", DataTypes.STRING())
                                    .physicalColumn("tiny_blob_c", DataTypes.BYTES())
                                    .physicalColumn("blob_c", DataTypes.BYTES())
                                    .physicalColumn("medium_blob_c", DataTypes.BYTES())
                                    .physicalColumn("long_blob_c", DataTypes.BYTES())
                                    .physicalColumn("enum_c", DataTypes.STRING())
                                    .physicalColumn("json_c", DataTypes.STRING())
                                    .physicalColumn("point_c", DataTypes.STRING())
                                    .physicalColumn("geometry_c", DataTypes.STRING())
                                    .physicalColumn("linestring_c", DataTypes.STRING())
                                    .physicalColumn("polygon_c", DataTypes.STRING())
                                    .physicalColumn("multipoint_c", DataTypes.STRING())
                                    .physicalColumn("multiline_c", DataTypes.STRING())
                                    .physicalColumn("multipolygon_c", DataTypes.STRING())
                                    .physicalColumn("geometrycollection_c", DataTypes.STRING())
                                    .physicalColumn("year_c", DataTypes.INT())
                                    .physicalColumn("date_c", DataTypes.DATE())
                                    .physicalColumn("time_c", DataTypes.TIME(0))
                                    .physicalColumn("time_3_c", DataTypes.TIME(3))
                                    .physicalColumn("time_6_c", DataTypes.TIME(6))
                                    .physicalColumn("datetime_c", DataTypes.TIMESTAMP(0))
                                    .physicalColumn("datetime3_c", DataTypes.TIMESTAMP(3))
                                    .physicalColumn("datetime6_c", DataTypes.TIMESTAMP(6))
                                    .physicalColumn("decimal_c0", DataTypes.DECIMAL(6, 2))
                                    .physicalColumn("decimal_c1", DataTypes.DECIMAL(9, 4))
                                    .physicalColumn("decimal_c2", DataTypes.DECIMAL(20, 4))
                                    .physicalColumn("timestamp_c", DataTypes.TIMESTAMP_LTZ(0))
                                    .physicalColumn("timestamp3_c", DataTypes.TIMESTAMP_LTZ(3))
                                    .physicalColumn("timestamp6_c", DataTypes.TIMESTAMP_LTZ(6))
                                    .primaryKey("id")
                                    .build()));

            // Test create table DDL with inline primary key
            statement.execute(
                    String.format(
                            "CREATE TABLE `%s`.`newlyAddedTable2`(id SERIAL PRIMARY KEY);",
                            inventoryDatabase.getDatabaseName()));
            expected.add(
                    new CreateTableEvent(
                            TableId.tableId(
                                    inventoryDatabase.getDatabaseName(), "newlyAddedTable2"),
                            Schema.newBuilder()
                                    .physicalColumn("id", DataTypes.DECIMAL(20, 0).notNull())
                                    .primaryKey("id")
                                    .build()));

            // Test create table DDL with multiple primary keys
            statement.execute(
                    String.format(
                            "CREATE TABLE `%s`.`newlyAddedTable3`("
                                    + "id SERIAL,"
                                    + "name VARCHAR(17),"
                                    + "notes TEXT,"
                                    + "PRIMARY KEY (id, name));",
                            inventoryDatabase.getDatabaseName()));
            expected.add(
                    new CreateTableEvent(
                            TableId.tableId(
                                    inventoryDatabase.getDatabaseName(), "newlyAddedTable3"),
                            Schema.newBuilder()
                                    .physicalColumn("id", DataTypes.DECIMAL(20, 0).notNull())
                                    .physicalColumn("name", DataTypes.VARCHAR(17).notNull())
                                    .physicalColumn("notes", DataTypes.STRING())
                                    .primaryKey("id", "name")
                                    .build()));
        }
        List<Event> actual = fetchResults(events, expected.size());
        assertEqualsInAnyOrder(
                expected.stream().map(Object::toString).collect(Collectors.toList()),
                actual.stream().map(Object::toString).collect(Collectors.toList()));
    }

    @Test
    public void testDanglingDropTableEventInBinlog() throws Exception {
        env.setParallelism(1);
        inventoryDatabase.createAndInitialize();

        // Create a new table for later deletion
        try (Connection connection = inventoryDatabase.getJdbcConnection();
                Statement statement = connection.createStatement()) {
            statement.execute("CREATE TABLE live_fast(ID INT PRIMARY KEY);");
        }

        String logFileName = null;
        Long logPosition = null;

        try (Connection connection = inventoryDatabase.getJdbcConnection();
                Statement statement = connection.createStatement()) {
            ResultSet rs = statement.executeQuery("SHOW BINARY LOGS;");
            while (rs.next()) {
                logFileName = rs.getString("Log_name");
                logPosition = rs.getLong("File_size");
            }
        }

        // We start reading binlog from the tail of current position and file to avoid reading
        // previous events. The next DDL event (DROP TABLE) will push binlog position forward.
        Preconditions.checkNotNull(logFileName, "Log file name must not be null");
        Preconditions.checkNotNull(logPosition, "Log position name must not be null");
        LOG.info("Trying to restore from {} @ {}...", logFileName, logPosition);

        try (Connection connection = inventoryDatabase.getJdbcConnection();
                Statement statement = connection.createStatement()) {
            statement.execute("DROP TABLE live_fast;");
        }

        MySqlSourceConfigFactory configFactory =
                new MySqlSourceConfigFactory()
                        .hostname(MYSQL8_CONTAINER.getHost())
                        .port(MYSQL8_CONTAINER.getDatabasePort())
                        .username(TEST_USER)
                        .password(TEST_PASSWORD)
                        .databaseList(inventoryDatabase.getDatabaseName())
                        .tableList(inventoryDatabase.getDatabaseName() + ".*")
                        .startupOptions(StartupOptions.specificOffset(logFileName, logPosition))
                        .serverId(getServerId(env.getParallelism()))
                        .serverTimeZone("UTC")
                        .includeSchemaChanges(SCHEMA_CHANGE_ENABLED.defaultValue());

        FlinkSourceProvider sourceProvider =
                (FlinkSourceProvider) new MySqlDataSource(configFactory).getEventSourceProvider();
        CloseableIterator<Event> events =
                env.fromSource(
                                sourceProvider.getSource(),
                                WatermarkStrategy.noWatermarks(),
                                MySqlDataSourceFactory.IDENTIFIER,
                                new EventTypeInfo())
                        .executeAndCollect();
        Thread.sleep(5_000);

        List<Event> expectedEvents =
                new ArrayList<>(
                        getInventoryCreateAllTableEvents(inventoryDatabase.getDatabaseName()));

        expectedEvents.add(
                new DropTableEvent(
                        TableId.tableId(inventoryDatabase.getDatabaseName(), "live_fast")));

        List<Event> actual = fetchResults(events, expectedEvents.size());
        assertEqualsInAnyOrder(
                expectedEvents.stream().map(Object::toString).collect(Collectors.toList()),
                actual.stream().map(Object::toString).collect(Collectors.toList()));
>>>>>>> 1fb68a8d
    }

    private CreateTableEvent getProductsCreateTableEvent(TableId tableId) {
        return new CreateTableEvent(
                tableId,
                Schema.newBuilder()
                        .physicalColumn("id", DataTypes.INT().notNull())
                        .physicalColumn("name", DataTypes.VARCHAR(255).notNull(), null, "flink")
                        .physicalColumn("description", DataTypes.VARCHAR(512))
                        .physicalColumn("weight", DataTypes.FLOAT())
                        .primaryKey(Collections.singletonList("id"))
                        .build());
    }

<<<<<<< HEAD
    private CreateTableEvent getProductsWithCommentsCreateTableEvent(TableId tableId) {
        return new CreateTableEvent(
                tableId,
                Schema.newBuilder()
                        .physicalColumn("id", DataTypes.INT().notNull(), "column comment of id")
                        .physicalColumn(
                                "name",
                                DataTypes.VARCHAR(255).notNull(),
                                "column comment of name",
                                "flink")
                        .physicalColumn("weight", DataTypes.FLOAT(), "column comment of weight")
                        .primaryKey(Collections.singletonList("id"))
                        .comment("table comment of products")
                        .build());
    }

    private AddColumnEvent getProductsWithCommentsAddColumnEvent(TableId tableId) {
        return new AddColumnEvent(
                tableId,
                Collections.singletonList(
                        new AddColumnEvent.ColumnWithPosition(
                                Column.physicalColumn(
                                        "description",
                                        DataTypes.VARCHAR(512),
                                        "column comment of description"))));
=======
    private List<CreateTableEvent> getInventoryCreateAllTableEvents(String databaseName) {
        return Arrays.asList(
                new CreateTableEvent(
                        TableId.tableId(databaseName, "products"),
                        Schema.newBuilder()
                                .physicalColumn("id", DataTypes.INT().notNull())
                                .physicalColumn("name", DataTypes.VARCHAR(255).notNull(), "flink")
                                .physicalColumn("description", DataTypes.VARCHAR(512))
                                .physicalColumn("weight", DataTypes.FLOAT())
                                .primaryKey(Collections.singletonList("id"))
                                .build()),
                new CreateTableEvent(
                        TableId.tableId(databaseName, "customers"),
                        Schema.newBuilder()
                                .physicalColumn("id", DataTypes.INT().notNull())
                                .physicalColumn("first_name", DataTypes.VARCHAR(255).notNull())
                                .physicalColumn("last_name", DataTypes.VARCHAR(255).notNull())
                                .physicalColumn("email", DataTypes.VARCHAR(255).notNull())
                                .primaryKey(Collections.singletonList("id"))
                                .build()),
                new CreateTableEvent(
                        TableId.tableId(databaseName, "orders"),
                        Schema.newBuilder()
                                .physicalColumn("order_number", DataTypes.INT().notNull())
                                .physicalColumn("order_date", DataTypes.DATE().notNull())
                                .physicalColumn("purchaser", DataTypes.INT().notNull())
                                .physicalColumn("quantity", DataTypes.INT().notNull())
                                .physicalColumn("product_id", DataTypes.INT().notNull())
                                .primaryKey(Collections.singletonList("order_number"))
                                .build()),
                new CreateTableEvent(
                        TableId.tableId(databaseName, "multi_max_table"),
                        Schema.newBuilder()
                                .physicalColumn("order_id", DataTypes.VARCHAR(128).notNull())
                                .physicalColumn("index", DataTypes.INT().notNull())
                                .physicalColumn("desc", DataTypes.VARCHAR(512).notNull())
                                .primaryKey(Arrays.asList("order_id", "index"))
                                .build()));
>>>>>>> 1fb68a8d
    }

    private List<Event> getSnapshotExpected(TableId tableId) {
        RowType rowType =
                RowType.of(
                        new DataType[] {
                            DataTypes.INT().notNull(),
                            DataTypes.VARCHAR(255).notNull(),
                            DataTypes.VARCHAR(512),
                            DataTypes.FLOAT()
                        },
                        new String[] {"id", "name", "description", "weight"});
        BinaryRecordDataGenerator generator = new BinaryRecordDataGenerator(rowType);
        List<Event> snapshotExpected = new ArrayList<>();
        snapshotExpected.add(
                DataChangeEvent.insertEvent(
                        tableId,
                        generator.generate(
                                new Object[] {
                                    101,
                                    BinaryStringData.fromString("scooter"),
                                    BinaryStringData.fromString("Small 2-wheel scooter"),
                                    3.14f
                                })));
        snapshotExpected.add(
                DataChangeEvent.insertEvent(
                        tableId,
                        generator.generate(
                                new Object[] {
                                    102,
                                    BinaryStringData.fromString("car battery"),
                                    BinaryStringData.fromString("12V car battery"),
                                    8.1f
                                })));
        snapshotExpected.add(
                DataChangeEvent.insertEvent(
                        tableId,
                        generator.generate(
                                new Object[] {
                                    103,
                                    BinaryStringData.fromString("12-pack drill bits"),
                                    BinaryStringData.fromString(
                                            "12-pack of drill bits with sizes ranging from #40 to #3"),
                                    0.8f
                                })));
        snapshotExpected.add(
                DataChangeEvent.insertEvent(
                        tableId,
                        generator.generate(
                                new Object[] {
                                    104,
                                    BinaryStringData.fromString("hammer"),
                                    BinaryStringData.fromString("12oz carpenter's hammer"),
                                    0.75f
                                })));
        snapshotExpected.add(
                DataChangeEvent.insertEvent(
                        tableId,
                        generator.generate(
                                new Object[] {
                                    105,
                                    BinaryStringData.fromString("hammer"),
                                    BinaryStringData.fromString("14oz carpenter's hammer"),
                                    0.875f
                                })));
        snapshotExpected.add(
                DataChangeEvent.insertEvent(
                        tableId,
                        generator.generate(
                                new Object[] {
                                    106,
                                    BinaryStringData.fromString("hammer"),
                                    BinaryStringData.fromString("16oz carpenter's hammer"),
                                    1.0f
                                })));
        snapshotExpected.add(
                DataChangeEvent.insertEvent(
                        tableId,
                        generator.generate(
                                new Object[] {
                                    107,
                                    BinaryStringData.fromString("rocks"),
                                    BinaryStringData.fromString("box of assorted rocks"),
                                    5.3f
                                })));
        snapshotExpected.add(
                DataChangeEvent.insertEvent(
                        tableId,
                        generator.generate(
                                new Object[] {
                                    108,
                                    BinaryStringData.fromString("jacket"),
                                    BinaryStringData.fromString(
                                            "water resistent black wind breaker"),
                                    0.1f
                                })));
        snapshotExpected.add(
                DataChangeEvent.insertEvent(
                        tableId,
                        generator.generate(
                                new Object[] {
                                    109,
                                    BinaryStringData.fromString("spare tire"),
                                    BinaryStringData.fromString("24 inch spare tire"),
                                    22.2f
                                })));
        return snapshotExpected;
    }

    /**
     * * The final schema of table products is as follows.
     *
     * <pre>
     * CREATE TABLE products (
     *   id INTEGER NOT NULL AUTO_INCREMENT PRIMARY KEY,
     *   name VARCHAR(255) NOT NULL DEFAULT 'flink',
     *   weight FLOAT,
     *   col1 VARCHAR(45),
     *   col2 VARCHAR(55)
     * );
     * </pre>
     */
    private List<Event> executeAlterAndProvideExpected(TableId tableId, Statement statement)
            throws SQLException {
        List<Event> expected = new ArrayList<>();
        statement.execute(
                String.format(
                        "ALTER TABLE `%s`.`products` CHANGE COLUMN `description` `desc` VARCHAR(255) NULL DEFAULT NULL;",
                        inventoryDatabase.getDatabaseName()));
        expected.add(
                new AlterColumnTypeEvent(
                        tableId, Collections.singletonMap("description", DataTypes.VARCHAR(255))));
        expected.add(
                new RenameColumnEvent(tableId, Collections.singletonMap("description", "desc")));

        statement.execute(
                String.format(
                        "ALTER TABLE `%s`.`products` CHANGE COLUMN `desc` `desc2` VARCHAR(400) NULL DEFAULT NULL;",
                        inventoryDatabase.getDatabaseName()));
        expected.add(
                new AlterColumnTypeEvent(
                        tableId, Collections.singletonMap("desc", DataTypes.VARCHAR(400))));
        expected.add(new RenameColumnEvent(tableId, Collections.singletonMap("desc", "desc2")));

        statement.execute(
                String.format(
                        "ALTER TABLE `%s`.`products` ADD COLUMN `desc1` VARCHAR(45) NULL AFTER `weight`;",
                        inventoryDatabase.getDatabaseName()));
        expected.add(
                new AddColumnEvent(
                        tableId,
                        Collections.singletonList(
                                new AddColumnEvent.ColumnWithPosition(
                                        Column.physicalColumn("desc1", DataTypes.VARCHAR(45)),
                                        AddColumnEvent.ColumnPosition.AFTER,
                                        "weight"))));

        statement.execute(
                String.format(
                        "ALTER TABLE `%s`.`products` ADD COLUMN `col1` VARCHAR(45) NULL AFTER `weight`, ADD COLUMN `col2` VARCHAR(55) NULL AFTER `desc1`;",
                        inventoryDatabase.getDatabaseName()));
        expected.add(
                new AddColumnEvent(
                        tableId,
                        Collections.singletonList(
                                new AddColumnEvent.ColumnWithPosition(
                                        Column.physicalColumn("col1", DataTypes.VARCHAR(45)),
                                        AddColumnEvent.ColumnPosition.AFTER,
                                        "weight"))));
        expected.add(
                new AddColumnEvent(
                        tableId,
                        Collections.singletonList(
                                new AddColumnEvent.ColumnWithPosition(
                                        Column.physicalColumn("col2", DataTypes.VARCHAR(55)),
                                        AddColumnEvent.ColumnPosition.AFTER,
                                        "desc1"))));

        statement.execute(
                String.format(
                        "ALTER TABLE `%s`.`products` DROP COLUMN `desc2`, CHANGE COLUMN `desc1` `desc1` VARCHAR(65) NULL DEFAULT NULL;",
                        inventoryDatabase.getDatabaseName()));
        expected.add(new DropColumnEvent(tableId, Collections.singletonList("desc2")));
        expected.add(
                new AlterColumnTypeEvent(
                        tableId, Collections.singletonMap("desc1", DataTypes.VARCHAR(65))));

        // Only available in mysql 8.0
        statement.execute(
                String.format(
                        "ALTER TABLE `%s`.`products` RENAME COLUMN `desc1` TO `desc3`;",
                        inventoryDatabase.getDatabaseName()));
        expected.add(new RenameColumnEvent(tableId, Collections.singletonMap("desc1", "desc3")));

        statement.execute(
                String.format(
                        "ALTER TABLE `%s`.`products` MODIFY COLUMN `DESC3` VARCHAR(255) NULL DEFAULT NULL;",
                        inventoryDatabase.getDatabaseName()));
        expected.add(
                new AlterColumnTypeEvent(
                        tableId, Collections.singletonMap("DESC3", DataTypes.VARCHAR(255))));

        statement.execute(
                String.format(
                        "ALTER TABLE `%s`.`products` DROP COLUMN `DESC3`;",
                        inventoryDatabase.getDatabaseName()));
        expected.add(new DropColumnEvent(tableId, Collections.singletonList("DESC3")));

        // Should not catch SchemaChangeEvent of tables other than `products`
        statement.execute(
                String.format(
                        "ALTER TABLE `%s`.`orders` ADD COLUMN `desc1` VARCHAR(45) NULL;",
                        inventoryDatabase.getDatabaseName()));
        return expected;
    }
}<|MERGE_RESOLUTION|>--- conflicted
+++ resolved
@@ -31,10 +31,7 @@
 import org.apache.flink.cdc.common.event.RenameColumnEvent;
 import org.apache.flink.cdc.common.event.SchemaChangeEvent;
 import org.apache.flink.cdc.common.event.TableId;
-<<<<<<< HEAD
-=======
 import org.apache.flink.cdc.common.event.TruncateTableEvent;
->>>>>>> 1fb68a8d
 import org.apache.flink.cdc.common.factories.Factory;
 import org.apache.flink.cdc.common.factories.FactoryHelper;
 import org.apache.flink.cdc.common.schema.Column;
@@ -72,25 +69,13 @@
 import java.util.Arrays;
 import java.util.Collections;
 import java.util.HashMap;
-<<<<<<< HEAD
-import java.util.List;
-import java.util.Map;
-=======
 import java.util.Iterator;
 import java.util.List;
 import java.util.Map;
 import java.util.stream.Collectors;
->>>>>>> 1fb68a8d
 import java.util.stream.Stream;
 
-import static org.apache.flink.cdc.connectors.mysql.source.MySqlDataSourceOptions.HOSTNAME;
-import static org.apache.flink.cdc.connectors.mysql.source.MySqlDataSourceOptions.INCLUDE_COMMENTS_ENABLED;
-import static org.apache.flink.cdc.connectors.mysql.source.MySqlDataSourceOptions.PASSWORD;
-import static org.apache.flink.cdc.connectors.mysql.source.MySqlDataSourceOptions.PORT;
 import static org.apache.flink.cdc.connectors.mysql.source.MySqlDataSourceOptions.SCHEMA_CHANGE_ENABLED;
-import static org.apache.flink.cdc.connectors.mysql.source.MySqlDataSourceOptions.SERVER_TIME_ZONE;
-import static org.apache.flink.cdc.connectors.mysql.source.MySqlDataSourceOptions.TABLES;
-import static org.apache.flink.cdc.connectors.mysql.source.MySqlDataSourceOptions.USERNAME;
 import static org.apache.flink.cdc.connectors.mysql.testutils.MySqSourceTestUtils.TEST_PASSWORD;
 import static org.apache.flink.cdc.connectors.mysql.testutils.MySqSourceTestUtils.TEST_USER;
 import static org.apache.flink.cdc.connectors.mysql.testutils.MySqSourceTestUtils.fetchResults;
@@ -577,41 +562,6 @@
     }
 
     @Test
-<<<<<<< HEAD
-    public void testIncludeComments() throws Exception {
-        inventoryDatabase.createAndInitialize();
-        TableId tableId =
-                TableId.tableId(inventoryDatabase.getDatabaseName(), "products_with_comments");
-
-        String createTableSql =
-                String.format(
-                        "CREATE TABLE IF NOT EXISTS `%s`.`%s` (\n"
-                                + "  id INTEGER NOT NULL AUTO_INCREMENT COMMENT 'column comment of id' PRIMARY KEY,\n"
-                                + "  name VARCHAR(255) NOT NULL DEFAULT 'flink' COMMENT 'column comment of name',\n"
-                                + "  weight FLOAT(6) COMMENT 'column comment of weight'\n"
-                                + ")\n"
-                                + "COMMENT 'table comment of products';",
-                        inventoryDatabase.getDatabaseName(), "products_with_comments");
-        executeSql(inventoryDatabase, createTableSql);
-
-        Map<String, String> options = new HashMap<>();
-        options.put(HOSTNAME.key(), MYSQL8_CONTAINER.getHost());
-        options.put(PORT.key(), String.valueOf(MYSQL8_CONTAINER.getDatabasePort()));
-        options.put(USERNAME.key(), TEST_USER);
-        options.put(PASSWORD.key(), TEST_PASSWORD);
-        options.put(SERVER_TIME_ZONE.key(), "UTC");
-        options.put(INCLUDE_COMMENTS_ENABLED.key(), "true");
-        options.put(TABLES.key(), inventoryDatabase.getDatabaseName() + ".products_with_comments");
-        Factory.Context context =
-                new FactoryHelper.DefaultContext(
-                        Configuration.fromMap(options), null, this.getClass().getClassLoader());
-
-        MySqlDataSourceFactory factory = new MySqlDataSourceFactory();
-        MySqlDataSource dataSource = (MySqlDataSource) factory.createDataSource(context);
-        FlinkSourceProvider sourceProvider =
-                (FlinkSourceProvider) dataSource.getEventSourceProvider();
-
-=======
     public void testSchemaChangeEvents() throws Exception {
         env.setParallelism(1);
         inventoryDatabase.createAndInitialize();
@@ -630,7 +580,6 @@
 
         FlinkSourceProvider sourceProvider =
                 (FlinkSourceProvider) new MySqlDataSource(configFactory).getEventSourceProvider();
->>>>>>> 1fb68a8d
         CloseableIterator<Event> events =
                 env.fromSource(
                                 sourceProvider.getSource(),
@@ -638,27 +587,6 @@
                                 MySqlDataSourceFactory.IDENTIFIER,
                                 new EventTypeInfo())
                         .executeAndCollect();
-<<<<<<< HEAD
-
-        List<Event> actual = fetchResults(events, 1);
-        assertThat(actual.get(0)).isEqualTo(getProductsWithCommentsCreateTableEvent(tableId));
-
-        // add some column
-        String addColumnSql =
-                String.format(
-                        "ALTER TABLE `%s`.`products_with_comments` ADD COLUMN `description` VARCHAR(512) comment 'column comment of description';",
-                        inventoryDatabase.getDatabaseName());
-        executeSql(inventoryDatabase, addColumnSql);
-        actual = fetchResults(events, 1);
-        assertThat(actual.get(0)).isEqualTo(getProductsWithCommentsAddColumnEvent(tableId));
-    }
-
-    private void executeSql(UniqueDatabase database, String sql) throws SQLException {
-        try (Connection connection = database.getJdbcConnection();
-                Statement statement = connection.createStatement()) {
-            statement.execute(sql);
-        }
-=======
         Thread.sleep(5_000);
 
         List<Event> expected =
@@ -1001,7 +929,6 @@
         assertEqualsInAnyOrder(
                 expectedEvents.stream().map(Object::toString).collect(Collectors.toList()),
                 actual.stream().map(Object::toString).collect(Collectors.toList()));
->>>>>>> 1fb68a8d
     }
 
     private CreateTableEvent getProductsCreateTableEvent(TableId tableId) {
@@ -1016,33 +943,6 @@
                         .build());
     }
 
-<<<<<<< HEAD
-    private CreateTableEvent getProductsWithCommentsCreateTableEvent(TableId tableId) {
-        return new CreateTableEvent(
-                tableId,
-                Schema.newBuilder()
-                        .physicalColumn("id", DataTypes.INT().notNull(), "column comment of id")
-                        .physicalColumn(
-                                "name",
-                                DataTypes.VARCHAR(255).notNull(),
-                                "column comment of name",
-                                "flink")
-                        .physicalColumn("weight", DataTypes.FLOAT(), "column comment of weight")
-                        .primaryKey(Collections.singletonList("id"))
-                        .comment("table comment of products")
-                        .build());
-    }
-
-    private AddColumnEvent getProductsWithCommentsAddColumnEvent(TableId tableId) {
-        return new AddColumnEvent(
-                tableId,
-                Collections.singletonList(
-                        new AddColumnEvent.ColumnWithPosition(
-                                Column.physicalColumn(
-                                        "description",
-                                        DataTypes.VARCHAR(512),
-                                        "column comment of description"))));
-=======
     private List<CreateTableEvent> getInventoryCreateAllTableEvents(String databaseName) {
         return Arrays.asList(
                 new CreateTableEvent(
@@ -1081,7 +981,6 @@
                                 .physicalColumn("desc", DataTypes.VARCHAR(512).notNull())
                                 .primaryKey(Arrays.asList("order_id", "index"))
                                 .build()));
->>>>>>> 1fb68a8d
     }
 
     private List<Event> getSnapshotExpected(TableId tableId) {
