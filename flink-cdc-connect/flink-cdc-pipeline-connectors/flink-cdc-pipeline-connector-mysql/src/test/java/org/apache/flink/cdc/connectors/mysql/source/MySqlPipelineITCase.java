--- conflicted
+++ resolved
@@ -72,11 +72,8 @@
 import java.util.HashMap;
 import java.util.Iterator;
 import java.util.List;
-<<<<<<< HEAD
+import java.util.Map;
 import java.util.Properties;
-=======
-import java.util.Map;
->>>>>>> 1fb68a8d
 import java.util.stream.Collectors;
 import java.util.stream.Stream;
 
@@ -270,7 +267,6 @@
     }
 
     @Test
-<<<<<<< HEAD
     public void testParseAlterStatementTinyintIsBit() throws Exception {
         testParseAlterStatement(true);
     }
@@ -280,8 +276,6 @@
         testParseAlterStatement(false);
     }
 
-    public void testParseAlterStatement(boolean tinyint1IsBit) throws Exception {
-=======
     public void testInitialStartupModeWithOpTs() throws Exception {
         inventoryDatabase.createAndInitialize();
         Configuration sourceConfiguration = new Configuration();
@@ -443,9 +437,7 @@
         }
     }
 
-    @Test
-    public void testParseAlterStatement() throws Exception {
->>>>>>> 1fb68a8d
+    public void testParseAlterStatement(boolean tinyint1IsBit) throws Exception {
         env.setParallelism(1);
         inventoryDatabase.createAndInitialize();
 
