--- conflicted
+++ resolved
@@ -123,58 +123,6 @@
         waitUntilSpecificEvent(
                 String.format(
                         "DataChangeEvent{tableId=%s.products, before=[], after=[109, spare tire, 24 inch spare tire, 22.2, null, null, null], op=INSERT, meta=()}",
-<<<<<<< HEAD
-                        mysqlInventoryDatabase.getDatabaseName()),
-                60000L);
-        List<String> expectedEvents =
-                Arrays.asList(
-                        String.format(
-                                "CreateTableEvent{tableId=%s.customers, schema=columns={`id` INT NOT NULL,`name` VARCHAR(255) NOT NULL,`address` VARCHAR(1024),`phone_number` VARCHAR(512)}, primaryKeys=id, options=()}",
-                                mysqlInventoryDatabase.getDatabaseName()),
-                        String.format(
-                                "DataChangeEvent{tableId=%s.customers, before=[], after=[104, user_4, Shanghai, 123567891234], op=INSERT, meta=()}",
-                                mysqlInventoryDatabase.getDatabaseName()),
-                        String.format(
-                                "DataChangeEvent{tableId=%s.customers, before=[], after=[103, user_3, Shanghai, 123567891234], op=INSERT, meta=()}",
-                                mysqlInventoryDatabase.getDatabaseName()),
-                        String.format(
-                                "DataChangeEvent{tableId=%s.customers, before=[], after=[102, user_2, Shanghai, 123567891234], op=INSERT, meta=()}",
-                                mysqlInventoryDatabase.getDatabaseName()),
-                        String.format(
-                                "DataChangeEvent{tableId=%s.customers, before=[], after=[101, user_1, Shanghai, 123567891234], op=INSERT, meta=()}",
-                                mysqlInventoryDatabase.getDatabaseName()),
-                        String.format(
-                                "CreateTableEvent{tableId=%s.products, schema=columns={`id` INT NOT NULL,`name` VARCHAR(255) NOT NULL,`description` VARCHAR(512),`weight` FLOAT,`enum_c` STRING,`json_c` STRING,`point_c` STRING}, primaryKeys=id, options=()}",
-                                mysqlInventoryDatabase.getDatabaseName()),
-                        String.format(
-                                "DataChangeEvent{tableId=%s.products, before=[], after=[109, spare tire, 24 inch spare tire, 22.2, null, null, null], op=INSERT, meta=()}",
-                                mysqlInventoryDatabase.getDatabaseName()),
-                        String.format(
-                                "DataChangeEvent{tableId=%s.products, before=[], after=[107, rocks, box of assorted rocks, 5.3, null, null, null], op=INSERT, meta=()}",
-                                mysqlInventoryDatabase.getDatabaseName()),
-                        String.format(
-                                "DataChangeEvent{tableId=%s.products, before=[], after=[108, jacket, water resistant black wind breaker, 0.1, null, null, null], op=INSERT, meta=()}",
-                                mysqlInventoryDatabase.getDatabaseName()),
-                        String.format(
-                                "DataChangeEvent{tableId=%s.products, before=[], after=[105, hammer, 14oz carpenter's hammer, 0.875, red, {\"k1\": \"v1\", \"k2\": \"v2\"}, {\"coordinates\":[5,5],\"type\":\"Point\",\"srid\":0}], op=INSERT, meta=()}",
-                                mysqlInventoryDatabase.getDatabaseName()),
-                        String.format(
-                                "DataChangeEvent{tableId=%s.products, before=[], after=[106, hammer, 16oz carpenter's hammer, 1.0, null, null, null], op=INSERT, meta=()}",
-                                mysqlInventoryDatabase.getDatabaseName()),
-                        String.format(
-                                "DataChangeEvent{tableId=%s.products, before=[], after=[103, 12-pack drill bits, 12-pack of drill bits with sizes ranging from #40 to #3, 0.8, red, {\"key3\": \"value3\"}, {\"coordinates\":[3,3],\"type\":\"Point\",\"srid\":0}], op=INSERT, meta=()}",
-                                mysqlInventoryDatabase.getDatabaseName()),
-                        String.format(
-                                "DataChangeEvent{tableId=%s.products, before=[], after=[104, hammer, 12oz carpenter's hammer, 0.75, white, {\"key4\": \"value4\"}, {\"coordinates\":[4,4],\"type\":\"Point\",\"srid\":0}], op=INSERT, meta=()}",
-                                mysqlInventoryDatabase.getDatabaseName()),
-                        String.format(
-                                "DataChangeEvent{tableId=%s.products, before=[], after=[101, scooter, Small 2-wheel scooter, 3.14, red, {\"key1\": \"value1\"}, {\"coordinates\":[1,1],\"type\":\"Point\",\"srid\":0}], op=INSERT, meta=()}",
-                                mysqlInventoryDatabase.getDatabaseName()),
-                        String.format(
-                                "DataChangeEvent{tableId=%s.products, before=[], after=[102, car battery, 12V car battery, 8.1, white, {\"key2\": \"value2\"}, {\"coordinates\":[2,2],\"type\":\"Point\",\"srid\":0}], op=INSERT, meta=()}",
-                                mysqlInventoryDatabase.getDatabaseName()));
-        validateResult(expectedEvents);
-=======
                         mysqlInventoryDatabase.getDatabaseName()));
 
         validateResult(
@@ -186,7 +134,7 @@
                 "CreateTableEvent{tableId=%s.products, schema=columns={`id` INT NOT NULL,`name` VARCHAR(255) NOT NULL 'flink',`description` VARCHAR(512),`weight` FLOAT,`enum_c` STRING 'red',`json_c` STRING,`point_c` STRING}, primaryKeys=id, options=()}",
                 "DataChangeEvent{tableId=%s.products, before=[], after=[109, spare tire, 24 inch spare tire, 22.2, null, null, null], op=INSERT, meta=()}",
                 "DataChangeEvent{tableId=%s.products, before=[], after=[107, rocks, box of assorted rocks, 5.3, null, null, null], op=INSERT, meta=()}",
-                "DataChangeEvent{tableId=%s.products, before=[], after=[108, jacket, water resistent black wind breaker, 0.1, null, null, null], op=INSERT, meta=()}",
+                "DataChangeEvent{tableId=%s.products, before=[], after=[108, jacket, water resistant black wind breaker, 0.1, null, null, null], op=INSERT, meta=()}",
                 "DataChangeEvent{tableId=%s.products, before=[], after=[105, hammer, 14oz carpenter's hammer, 0.875, red, {\"k1\": \"v1\", \"k2\": \"v2\"}, {\"coordinates\":[5,5],\"type\":\"Point\",\"srid\":0}], op=INSERT, meta=()}",
                 "DataChangeEvent{tableId=%s.products, before=[], after=[106, hammer, 16oz carpenter's hammer, 1.0, null, null, null], op=INSERT, meta=()}",
                 "DataChangeEvent{tableId=%s.products, before=[], after=[103, 12-pack drill bits, 12-pack of drill bits with sizes ranging from #40 to #3, 0.8, red, {\"key3\": \"value3\"}, {\"coordinates\":[3,3],\"type\":\"Point\",\"srid\":0}], op=INSERT, meta=()}",
@@ -194,7 +142,6 @@
                 "DataChangeEvent{tableId=%s.products, before=[], after=[101, scooter, Small 2-wheel scooter, 3.14, red, {\"key1\": \"value1\"}, {\"coordinates\":[1,1],\"type\":\"Point\",\"srid\":0}], op=INSERT, meta=()}",
                 "DataChangeEvent{tableId=%s.products, before=[], after=[102, car battery, 12V car battery, 8.1, white, {\"key2\": \"value2\"}, {\"coordinates\":[2,2],\"type\":\"Point\",\"srid\":0}], op=INSERT, meta=()}");
 
->>>>>>> 4b4b8ea5
         LOG.info("Begin incremental reading stage.");
         // generate binlogs
         String mysqlJdbcUrl =
@@ -234,47 +181,15 @@
         waitUntilSpecificEvent(
                 String.format(
                         "DataChangeEvent{tableId=%s.products, before=[111, scooter, Big 2-wheel scooter , 5.17, null, null, null, 1], after=[], op=DELETE, meta=()}",
-<<<<<<< HEAD
-                        mysqlInventoryDatabase.getDatabaseName()),
-                60000L);
-
-        expectedEvents =
-                Arrays.asList(
-                        String.format(
-                                "DataChangeEvent{tableId=%s.products, before=[106, hammer, 16oz carpenter's hammer, 1.0, null, null, null], after=[106, hammer, 18oz carpenter hammer, 1.0, null, null, null], op=UPDATE, meta=()}",
-                                mysqlInventoryDatabase.getDatabaseName()),
-                        String.format(
-                                "DataChangeEvent{tableId=%s.products, before=[107, rocks, box of assorted rocks, 5.3, null, null, null], after=[107, rocks, box of assorted rocks, 5.1, null, null, null], op=UPDATE, meta=()}",
-                                mysqlInventoryDatabase.getDatabaseName()),
-                        String.format(
-                                "AddColumnEvent{tableId=%s.products, addedColumns=[ColumnWithPosition{column=`new_col` INT, position=LAST, existedColumnName=null}]}",
-                                mysqlInventoryDatabase.getDatabaseName()),
-                        String.format(
-                                "DataChangeEvent{tableId=%s.products, before=[], after=[110, jacket, water resistant white wind breaker, 0.2, null, null, null, 1], op=INSERT, meta=()}",
-                                mysqlInventoryDatabase.getDatabaseName()),
-                        String.format(
-                                "DataChangeEvent{tableId=%s.products, before=[], after=[111, scooter, Big 2-wheel scooter , 5.18, null, null, null, 1], op=INSERT, meta=()}",
-                                mysqlInventoryDatabase.getDatabaseName()),
-                        String.format(
-                                "DataChangeEvent{tableId=%s.products, before=[110, jacket, water resistant white wind breaker, 0.2, null, null, null, 1], after=[110, jacket, new water resistant white wind breaker, 0.5, null, null, null, 1], op=UPDATE, meta=()}",
-                                mysqlInventoryDatabase.getDatabaseName()),
-                        String.format(
-                                "DataChangeEvent{tableId=%s.products, before=[111, scooter, Big 2-wheel scooter , 5.18, null, null, null, 1], after=[111, scooter, Big 2-wheel scooter , 5.17, null, null, null, 1], op=UPDATE, meta=()}",
-                                mysqlInventoryDatabase.getDatabaseName()),
-                        String.format(
-                                "DataChangeEvent{tableId=%s.products, before=[111, scooter, Big 2-wheel scooter , 5.17, null, null, null, 1], after=[], op=DELETE, meta=()}",
-                                mysqlInventoryDatabase.getDatabaseName()));
-        validateResult(expectedEvents);
-=======
                         mysqlInventoryDatabase.getDatabaseName()));
 
         validateResult(
                 "DataChangeEvent{tableId=%s.products, before=[106, hammer, 16oz carpenter's hammer, 1.0, null, null, null], after=[106, hammer, 18oz carpenter hammer, 1.0, null, null, null], op=UPDATE, meta=()}",
                 "DataChangeEvent{tableId=%s.products, before=[107, rocks, box of assorted rocks, 5.3, null, null, null], after=[107, rocks, box of assorted rocks, 5.1, null, null, null], op=UPDATE, meta=()}",
                 "AddColumnEvent{tableId=%s.products, addedColumns=[ColumnWithPosition{column=`new_col` INT, position=LAST, existedColumnName=null}]}",
-                "DataChangeEvent{tableId=%s.products, before=[], after=[110, jacket, water resistent white wind breaker, 0.2, null, null, null, 1], op=INSERT, meta=()}",
+                "DataChangeEvent{tableId=%s.products, before=[], after=[110, jacket, water resistant white wind breaker, 0.2, null, null, null, 1], op=INSERT, meta=()}",
                 "DataChangeEvent{tableId=%s.products, before=[], after=[111, scooter, Big 2-wheel scooter , 5.18, null, null, null, 1], op=INSERT, meta=()}",
-                "DataChangeEvent{tableId=%s.products, before=[110, jacket, water resistent white wind breaker, 0.2, null, null, null, 1], after=[110, jacket, new water resistent white wind breaker, 0.5, null, null, null, 1], op=UPDATE, meta=()}",
+                "DataChangeEvent{tableId=%s.products, before=[110, jacket, water resistant white wind breaker, 0.2, null, null, null, 1], after=[110, jacket, new water resistant white wind breaker, 0.5, null, null, null, 1], op=UPDATE, meta=()}",
                 "DataChangeEvent{tableId=%s.products, before=[111, scooter, Big 2-wheel scooter , 5.18, null, null, null, 1], after=[111, scooter, Big 2-wheel scooter , 5.17, null, null, null, 1], op=UPDATE, meta=()}",
                 "DataChangeEvent{tableId=%s.products, before=[111, scooter, Big 2-wheel scooter , 5.17, null, null, null, 1], after=[], op=DELETE, meta=()}");
     }
@@ -328,7 +243,7 @@
                 "CreateTableEvent{tableId=%s.products, schema=columns={`id` INT NOT NULL,`name` VARCHAR(255) NOT NULL 'flink',`description` VARCHAR(512),`weight` FLOAT,`enum_c` STRING 'red',`json_c` STRING,`point_c` STRING}, primaryKeys=id, options=()}",
                 "DataChangeEvent{tableId=%s.products, before=[], after=[109, spare tire, 24 inch spare tire, 22.2, null, null, null], op=INSERT, meta=()}",
                 "DataChangeEvent{tableId=%s.products, before=[], after=[107, rocks, box of assorted rocks, 5.3, null, null, null], op=INSERT, meta=()}",
-                "DataChangeEvent{tableId=%s.products, before=[], after=[108, jacket, water resistent black wind breaker, 0.1, null, null, null], op=INSERT, meta=()}",
+                "DataChangeEvent{tableId=%s.products, before=[], after=[108, jacket, water resistant black wind breaker, 0.1, null, null, null], op=INSERT, meta=()}",
                 "DataChangeEvent{tableId=%s.products, before=[], after=[105, hammer, 14oz carpenter's hammer, 0.875, red, {\"k1\": \"v1\", \"k2\": \"v2\"}, {\"coordinates\":[5,5],\"type\":\"Point\",\"srid\":0}], op=INSERT, meta=()}",
                 "DataChangeEvent{tableId=%s.products, before=[], after=[106, hammer, 16oz carpenter's hammer, 1.0, null, null, null], op=INSERT, meta=()}",
                 "DataChangeEvent{tableId=%s.products, before=[], after=[103, 12-pack drill bits, 12-pack of drill bits with sizes ranging from #40 to #3, 0.8, red, {\"key3\": \"value3\"}, {\"coordinates\":[3,3],\"type\":\"Point\",\"srid\":0}], op=INSERT, meta=()}",
@@ -362,11 +277,11 @@
             // Test AddColumnEvent
             stat.execute("ALTER TABLE products ADD COLUMN new_col INT;");
             stat.execute(
-                    "INSERT INTO products VALUES (default,'jacket','water resistent white wind breaker',0.2, null, null, null, 1);"); // 110
+                    "INSERT INTO products VALUES (default,'jacket','water resistant white wind breaker',0.2, null, null, null, 1);"); // 110
             stat.execute(
                     "INSERT INTO products VALUES (default,'scooter','Big 2-wheel scooter ',5.18, null, null, null, 1);"); // 111
             stat.execute(
-                    "UPDATE products SET description='new water resistent white wind breaker', weight='0.5' WHERE id=110;");
+                    "UPDATE products SET description='new water resistant white wind breaker', weight='0.5' WHERE id=110;");
             stat.execute("UPDATE products SET weight='5.17' WHERE id=111;");
             stat.execute("DELETE FROM products WHERE id=111;");
 
@@ -404,9 +319,9 @@
                 "DataChangeEvent{tableId=%s.products, before=[106, hammer, 16oz carpenter's hammer, 1.0, null, null, null], after=[106, hammer, 18oz carpenter hammer, 1.0, null, null, null], op=UPDATE, meta=()}",
                 "DataChangeEvent{tableId=%s.products, before=[107, rocks, box of assorted rocks, 5.3, null, null, null], after=[107, rocks, box of assorted rocks, 5.1, null, null, null], op=UPDATE, meta=()}",
                 "AddColumnEvent{tableId=%s.products, addedColumns=[ColumnWithPosition{column=`new_col` INT, position=LAST, existedColumnName=null}]}",
-                "DataChangeEvent{tableId=%s.products, before=[], after=[110, jacket, water resistent white wind breaker, 0.2, null, null, null, 1], op=INSERT, meta=()}",
+                "DataChangeEvent{tableId=%s.products, before=[], after=[110, jacket, water resistant white wind breaker, 0.2, null, null, null, 1], op=INSERT, meta=()}",
                 "DataChangeEvent{tableId=%s.products, before=[], after=[111, scooter, Big 2-wheel scooter , 5.18, null, null, null, 1], op=INSERT, meta=()}",
-                "DataChangeEvent{tableId=%s.products, before=[110, jacket, water resistent white wind breaker, 0.2, null, null, null, 1], after=[110, jacket, new water resistent white wind breaker, 0.5, null, null, null, 1], op=UPDATE, meta=()}",
+                "DataChangeEvent{tableId=%s.products, before=[110, jacket, water resistant white wind breaker, 0.2, null, null, null, 1], after=[110, jacket, new water resistant white wind breaker, 0.5, null, null, null, 1], op=UPDATE, meta=()}",
                 "DataChangeEvent{tableId=%s.products, before=[111, scooter, Big 2-wheel scooter , 5.18, null, null, null, 1], after=[111, scooter, Big 2-wheel scooter , 5.17, null, null, null, 1], op=UPDATE, meta=()}",
                 "DataChangeEvent{tableId=%s.products, before=[111, scooter, Big 2-wheel scooter , 5.17, null, null, null, 1], after=[], op=DELETE, meta=()}",
                 "AlterColumnTypeEvent{tableId=%s.products, typeMapping={new_col=BIGINT}, oldTypeMapping={new_col=INT}}",
@@ -495,7 +410,6 @@
                 String.format(
                         "Schema change event DropTableEvent{tableId=%s.live_fast} has been handled in another subTask already.",
                         mysqlInventoryDatabase.getDatabaseName()));
->>>>>>> 4b4b8ea5
     }
 
     private void validateResult(String... expectedEvents) throws Exception {
