<?xml version="1.0" encoding="UTF-8"?>
<!--
Licensed to the Apache Software Foundation (ASF) under one or more
contributor license agreements.  See the NOTICE file distributed with
this work for additional information regarding copyright ownership.
The ASF licenses this file to You under the Apache License, Version 2.0
(the "License"); you may not use this file except in compliance with
the License.  You may obtain a copy of the License at

     http://www.apache.org/licenses/LICENSE-2.0

Unless required by applicable law or agreed to in writing, software
distributed under the License is distributed on an "AS IS" BASIS,
WITHOUT WARRANTIES OR CONDITIONS OF ANY KIND, either express or implied.
See the License for the specific language governing permissions and
limitations under the License.
-->
<project xmlns="http://maven.apache.org/POM/4.0.0"
         xmlns:xsi="http://www.w3.org/2001/XMLSchema-instance"
         xsi:schemaLocation="http://maven.apache.org/POM/4.0.0 http://maven.apache.org/xsd/maven-4.0.0.xsd">
    <parent>
        <artifactId>flink-cdc-e2e-tests</artifactId>
        <groupId>org.apache.flink</groupId>
        <version>${revision}</version>
    </parent>
    <modelVersion>4.0.0</modelVersion>

    <artifactId>flink-cdc-pipeline-e2e-tests</artifactId>

    <properties>
        <flink-1.19>1.19.1</flink-1.19>
        <flink-1.20>1.20.0</flink-1.20>
        <flink-major-1.19>1.19</flink-major-1.19>
        <flink-major-1.20>1.20</flink-major-1.20>
        <mysql.driver.version>8.0.27</mysql.driver.version>
        <starrocks.connector.version>1.2.10_flink-${flink.major.version}</starrocks.connector.version>
        <paimon.version>0.9.0</paimon.version>
    </properties>

    <dependencies>
        <dependency>
            <groupId>org.apache.flink</groupId>
            <artifactId>flink-cdc-e2e-utils</artifactId>
            <version>${project.version}</version>
            <type>test-jar</type>
            <scope>test</scope>
        </dependency>

        <!-- Drivers -->
        <dependency>
            <groupId>mysql</groupId>
            <artifactId>mysql-connector-java</artifactId>
            <exclusions>
                <exclusion>
                    <groupId>com.google.protobuf</groupId>
                    <artifactId>protobuf-java</artifactId>
                </exclusion>
            </exclusions>
            <version>${mysql.driver.version}</version>
            <scope>test</scope>
        </dependency>

        <!-- CDC connectors test utils -->
        <dependency>
            <groupId>org.apache.flink</groupId>
            <artifactId>flink-cdc-dist</artifactId>
            <version>${project.version}</version>
            <scope>test</scope>
        </dependency>
        <dependency>
            <groupId>org.apache.flink</groupId>
            <artifactId>flink-connector-mysql-cdc</artifactId>
            <version>${project.version}</version>
            <type>test-jar</type>
            <scope>test</scope>
        </dependency>
        <dependency>
            <groupId>org.apache.flink</groupId>
            <artifactId>flink-cdc-pipeline-connector-values</artifactId>
            <version>${project.version}</version>
            <scope>test</scope>
        </dependency>
        <dependency>
            <groupId>org.apache.flink</groupId>
            <artifactId>flink-cdc-pipeline-connector-mysql</artifactId>
            <version>${project.version}</version>
            <type>test-jar</type>
            <scope>test</scope>
        </dependency>
        <dependency>
            <groupId>org.apache.flink</groupId>
            <artifactId>flink-cdc-pipeline-connector-doris</artifactId>
            <version>${project.version}</version>
            <type>test-jar</type>
            <scope>test</scope>
        </dependency>
        <dependency>
            <groupId>org.apache.flink</groupId>
            <artifactId>flink-cdc-pipeline-connector-starrocks</artifactId>
            <version>${project.version}</version>
            <type>test-jar</type>
            <scope>test</scope>
        </dependency>
        <dependency>
            <groupId>org.apache.flink</groupId>
<<<<<<< HEAD
            <artifactId>flink-cdc-pipeline-connector-kafka</artifactId>
=======
            <artifactId>flink-cdc-pipeline-connector-paimon</artifactId>
>>>>>>> 75b8a0cd
            <version>${project.version}</version>
            <type>test-jar</type>
            <scope>test</scope>
        </dependency>
        <dependency>
<<<<<<< HEAD
=======
            <groupId>org.apache.paimon</groupId>
            <artifactId>paimon-flink-${flink.major.version}</artifactId>
            <version>${paimon.version}</version>
            <scope>test</scope>
        </dependency>
        <dependency>
>>>>>>> 75b8a0cd
            <groupId>org.apache.flink</groupId>
            <artifactId>flink-connector-oceanbase-cdc</artifactId>
            <version>${project.version}</version>
            <type>test-jar</type>
            <scope>test</scope>
        </dependency>
        <dependency>
            <groupId>org.apache.flink</groupId>
            <artifactId>flink-cdc-pipeline-connector-maxcompute</artifactId>
            <version>${project.version}</version>
            <scope>test</scope>
        </dependency>
        <dependency>
            <groupId>org.apache.flink</groupId>
            <artifactId>flink-connector-test-util</artifactId>
            <version>${project.version}</version>
            <scope>test</scope>
        </dependency>
        <dependency>
            <groupId>org.apache.flink</groupId>
            <artifactId>flink-cdc-pipeline-udf-examples</artifactId>
            <version>${project.version}</version>
            <scope>test</scope>
        </dependency>

        <!-- testcontainers -->
        <dependency>
            <groupId>org.testcontainers</groupId>
            <artifactId>testcontainers</artifactId>
            <version>${testcontainers.version}</version>
            <scope>test</scope>
        </dependency>
        <dependency>
            <groupId>org.testcontainers</groupId>
            <artifactId>mysql</artifactId>
            <version>${testcontainers.version}</version>
            <scope>test</scope>
        </dependency>

        <!-- This is for testing Scala UDF.-->
        <dependency>
            <groupId>org.scala-lang</groupId>
            <artifactId>scala-library</artifactId>
            <version>${scala.version}</version>
            <scope>test</scope>
        </dependency>

        <dependency>
            <groupId>org.testcontainers</groupId>
            <artifactId>kafka</artifactId>
            <version>${testcontainers.version}</version>
            <scope>test</scope>
        </dependency>
    </dependencies>

    <build>
        <testResources>
            <testResource>
                <directory>src/test/resources</directory>
                <excludes>
                    <exclude>**/flink-cdc.sh</exclude>
                    <exclude>**/flink-cdc.yaml</exclude>
                </excludes>
            </testResource>
        </testResources>
        <plugins>
            <plugin>
                <groupId>org.apache.maven.plugins</groupId>
                <artifactId>maven-surefire-plugin</artifactId>
                <executions>
                    <execution>
                        <id>default-test</id>
                        <phase>none</phase>
                    </execution>
                    <execution>
                        <id>integration-tests</id>
                        <phase>none</phase>
                    </execution>
                    <execution>
                        <id>end-to-end-tests</id>
                        <phase>integration-test</phase>
                        <goals>
                            <goal>test</goal>
                        </goals>
                        <configuration>
                            <includes>
                                <include>**/*.*</include>
                            </includes>
                            <forkCount>1</forkCount>
                            <systemPropertyVariables>
                                <moduleDir>${project.basedir}</moduleDir>
                            </systemPropertyVariables>
                        </configuration>
                    </execution>
                </executions>
            </plugin>

            <plugin>
                <groupId>org.apache.maven.plugins</groupId>
                <artifactId>maven-dependency-plugin</artifactId>
                <executions>
                    <execution>
                        <id>copy-jars</id>
                        <phase>package</phase>
                        <goals>
                            <goal>copy</goal>
                        </goals>
                    </execution>
                </executions>
                <configuration>
                    <artifactItems>

                        <artifactItem>
                            <groupId>mysql</groupId>
                            <artifactId>mysql-connector-java</artifactId>
                            <version>${mysql.driver.version}</version>
                            <destFileName>mysql-driver.jar</destFileName>
                            <type>jar</type>
                            <outputDirectory>${project.build.directory}/dependencies
                            </outputDirectory>
                        </artifactItem>

                        <artifactItem>
                            <groupId>org.apache.flink</groupId>
                            <artifactId>flink-cdc-dist</artifactId>
                            <version>${project.version}</version>
                            <destFileName>flink-cdc-dist.jar</destFileName>
                            <type>jar</type>
                            <outputDirectory>${project.build.directory}/dependencies
                            </outputDirectory>
                        </artifactItem>

                        <artifactItem>
                            <groupId>org.apache.flink</groupId>
                            <artifactId>flink-cdc-pipeline-connector-values</artifactId>
                            <version>${project.version}</version>
                            <destFileName>values-cdc-pipeline-connector.jar</destFileName>
                            <type>jar</type>
                            <outputDirectory>${project.build.directory}/dependencies
                            </outputDirectory>
                        </artifactItem>

                        <artifactItem>
                            <groupId>org.apache.flink</groupId>
                            <artifactId>flink-cdc-pipeline-connector-mysql</artifactId>
                            <version>${project.version}</version>
                            <destFileName>mysql-cdc-pipeline-connector.jar</destFileName>
                            <type>jar</type>
                            <outputDirectory>${project.build.directory}/dependencies
                            </outputDirectory>
                        </artifactItem>

                        <artifactItem>
                            <groupId>org.apache.flink</groupId>
                            <artifactId>flink-cdc-pipeline-connector-doris</artifactId>
                            <version>${project.version}</version>
                            <destFileName>doris-cdc-pipeline-connector.jar</destFileName>
                            <type>jar</type>
                            <outputDirectory>${project.build.directory}/dependencies
                            </outputDirectory>
                        </artifactItem>

                        <artifactItem>
                            <groupId>org.apache.flink</groupId>
                            <artifactId>flink-cdc-pipeline-connector-starrocks</artifactId>
                            <version>${project.version}</version>
                            <destFileName>starrocks-cdc-pipeline-connector.jar</destFileName>
                            <type>jar</type>
                            <outputDirectory>${project.build.directory}/dependencies
                            </outputDirectory>
                        </artifactItem>

                        <artifactItem>
                            <groupId>org.apache.flink</groupId>
                            <artifactId>flink-cdc-pipeline-connector-kafka</artifactId>
                            <version>${project.version}</version>
                            <destFileName>kafka-cdc-pipeline-connector.jar</destFileName>
                            <type>jar</type>
                            <outputDirectory>${project.build.directory}/dependencies
                            </outputDirectory>
                        </artifactItem>

                        <artifactItem>
                            <groupId>org.apache.flink</groupId>
                            <artifactId>flink-cdc-pipeline-connector-oceanbase</artifactId>
                            <version>${project.version}</version>
                            <destFileName>oceanbase-cdc-pipeline-connector.jar</destFileName>
                            <type>jar</type>
                            <outputDirectory>${project.build.directory}/dependencies
                            </outputDirectory>
                        </artifactItem>

                        <artifactItem>
                            <groupId>org.apache.flink</groupId>
                            <artifactId>flink-cdc-pipeline-connector-maxcompute</artifactId>
                            <version>${project.version}</version>
                            <destFileName>maxcompute-cdc-pipeline-connector.jar</destFileName>
                            <type>jar</type>
                            <outputDirectory>${project.build.directory}/dependencies
                            </outputDirectory>
                        </artifactItem>

                        <artifactItem>
                            <groupId>org.apache.flink</groupId>
                            <artifactId>flink-cdc-pipeline-connector-oceanbase</artifactId>
                            <version>${project.version}</version>
                            <destFileName>oceanbase-cdc-pipeline-connector.jar</destFileName>
                            <type>jar</type>
                            <outputDirectory>${project.build.directory}/dependencies
                            </outputDirectory>
                        </artifactItem>
                        <artifactItem>
                            <groupId>org.apache.flink</groupId>
                            <artifactId>flink-cdc-pipeline-connector-paimon</artifactId>
                            <version>${project.version}</version>
                            <destFileName>paimon-cdc-pipeline-connector.jar</destFileName>
                            <type>jar</type>
                            <outputDirectory>${project.build.directory}/dependencies
                            </outputDirectory>
                        </artifactItem>
                        <artifactItem>
                            <groupId>org.apache.flink</groupId>
                            <artifactId>flink-shaded-hadoop-2-uber</artifactId>
                            <version>2.8.3-10.0</version>
                            <destFileName>flink-shade-hadoop.jar</destFileName>
                            <type>jar</type>
                            <outputDirectory>${project.build.directory}/dependencies
                            </outputDirectory>
                        </artifactItem>
                        <artifactItem>
                            <groupId>org.apache.paimon</groupId>
                            <artifactId>paimon-flink-${flink-major-1.19}</artifactId>
                            <version>${paimon.version}</version>
                            <destFileName>paimon-sql-connector-${flink-1.19}.jar</destFileName>
                            <type>jar</type>
                            <outputDirectory>${project.build.directory}/dependencies
                            </outputDirectory>
                        </artifactItem>
                        <artifactItem>
                            <groupId>org.apache.paimon</groupId>
                            <artifactId>paimon-flink-${flink-major-1.20}</artifactId>
                            <version>${paimon.version}</version>
                            <destFileName>paimon-sql-connector-${flink-1.20}.jar</destFileName>
                            <type>jar</type>
                            <outputDirectory>${project.build.directory}/dependencies
                            </outputDirectory>
                        </artifactItem>

                        <artifactItem>
                            <groupId>org.apache.flink</groupId>
                            <artifactId>flink-cdc-pipeline-udf-examples</artifactId>
                            <version>${project.version}</version>
                            <destFileName>udf-examples.jar</destFileName>
                            <type>jar</type>
                            <outputDirectory>${project.build.directory}/dependencies
                            </outputDirectory>
                        </artifactItem>

                        <artifactItem>
                            <groupId>org.scala-lang</groupId>
                            <artifactId>scala-library</artifactId>
                            <version>${scala.version}</version>
                            <destFileName>scala-library.jar</destFileName>
                            <type>jar</type>
                            <outputDirectory>${project.build.directory}/dependencies
                            </outputDirectory>
                        </artifactItem>
                    </artifactItems>
                </configuration>
            </plugin>
        </plugins>
    </build>
</project><|MERGE_RESOLUTION|>--- conflicted
+++ resolved
@@ -103,25 +103,25 @@
         </dependency>
         <dependency>
             <groupId>org.apache.flink</groupId>
-<<<<<<< HEAD
+            <artifactId>flink-cdc-pipeline-connector-paimon</artifactId>
+            <version>${project.version}</version>
+            <type>test-jar</type>
+            <scope>test</scope>
+        </dependency>
+        <dependency>
+            <groupId>org.apache.flink</groupId>
             <artifactId>flink-cdc-pipeline-connector-kafka</artifactId>
-=======
-            <artifactId>flink-cdc-pipeline-connector-paimon</artifactId>
->>>>>>> 75b8a0cd
-            <version>${project.version}</version>
-            <type>test-jar</type>
-            <scope>test</scope>
-        </dependency>
-        <dependency>
-<<<<<<< HEAD
-=======
+            <version>${project.version}</version>
+            <type>test-jar</type>
+            <scope>test</scope>
+        </dependency>
+        <dependency>
             <groupId>org.apache.paimon</groupId>
             <artifactId>paimon-flink-${flink.major.version}</artifactId>
             <version>${paimon.version}</version>
             <scope>test</scope>
         </dependency>
         <dependency>
->>>>>>> 75b8a0cd
             <groupId>org.apache.flink</groupId>
             <artifactId>flink-connector-oceanbase-cdc</artifactId>
             <version>${project.version}</version>
