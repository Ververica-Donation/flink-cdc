<?xml version="1.0" encoding="UTF-8"?>
<!--
Licensed to the Apache Software Foundation (ASF) under one or more
contributor license agreements.  See the NOTICE file distributed with
this work for additional information regarding copyright ownership.
The ASF licenses this file to You under the Apache License, Version 2.0
(the "License"); you may not use this file except in compliance with
the License.  You may obtain a copy of the License at

     http://www.apache.org/licenses/LICENSE-2.0

Unless required by applicable law or agreed to in writing, software
distributed under the License is distributed on an "AS IS" BASIS,
WITHOUT WARRANTIES OR CONDITIONS OF ANY KIND, either express or implied.
See the License for the specific language governing permissions and
limitations under the License.
-->
<project xmlns="http://maven.apache.org/POM/4.0.0"
         xmlns:xsi="http://www.w3.org/2001/XMLSchema-instance"
         xsi:schemaLocation="http://maven.apache.org/POM/4.0.0 http://maven.apache.org/xsd/maven-4.0.0.xsd">
    <parent>
        <artifactId>flink-cdc-e2e-tests</artifactId>
        <groupId>org.apache.flink</groupId>
        <version>${revision}</version>
    </parent>
    <modelVersion>4.0.0</modelVersion>

    <artifactId>flink-cdc-pipeline-e2e-tests</artifactId>

    <properties>
        <flink-1.19>1.19.1</flink-1.19>
        <flink-1.20>1.20.0</flink-1.20>
        <mysql.driver.version>8.0.27</mysql.driver.version>
<<<<<<< HEAD
        <starrocks.connector.version>1.2.9_flink-${flink.major.version}</starrocks.connector.version>
        <flink.hadoop.version>2.10.2</flink.hadoop.version>
        <flink.release.download.skip>false</flink.release.download.skip>
        <flink.release.name>flink-${flink.version}-bin-scala_${scala.binary.version}.tgz</flink.release.name>
        <flink.release.mirror>https://archive.apache.org/dist/flink/flink-${flink.version}</flink.release.mirror>
        <maven.plugin.download.version>1.6.8</maven.plugin.download.version>
        <maven.plugin.download.cache.path></maven.plugin.download.cache.path>
=======
        <starrocks.connector.version>1.2.10_flink-${flink.major.version}</starrocks.connector.version>
>>>>>>> 2e54caf9
    </properties>

    <dependencies>
        <dependency>
            <groupId>org.apache.flink</groupId>
            <artifactId>flink-cdc-e2e-utils</artifactId>
            <version>${project.version}</version>
            <type>test-jar</type>
            <scope>test</scope>
        </dependency>

        <!-- Drivers -->
        <dependency>
            <groupId>mysql</groupId>
            <artifactId>mysql-connector-java</artifactId>
            <exclusions>
                <exclusion>
                    <groupId>com.google.protobuf</groupId>
                    <artifactId>protobuf-java</artifactId>
                </exclusion>
            </exclusions>
            <version>${mysql.driver.version}</version>
            <scope>test</scope>
        </dependency>

        <!-- CDC connectors test utils -->
        <dependency>
            <groupId>org.apache.flink</groupId>
            <artifactId>flink-cdc-dist</artifactId>
            <version>${project.version}</version>
            <scope>test</scope>
        </dependency>
        <dependency>
            <groupId>org.apache.flink</groupId>
            <artifactId>flink-connector-mysql-cdc</artifactId>
            <version>${project.version}</version>
            <type>test-jar</type>
            <scope>test</scope>
        </dependency>
        <dependency>
            <groupId>org.apache.flink</groupId>
            <artifactId>flink-cdc-pipeline-connector-values</artifactId>
            <version>${project.version}</version>
            <scope>test</scope>
        </dependency>
        <dependency>
            <groupId>org.apache.flink</groupId>
            <artifactId>flink-cdc-pipeline-connector-mysql</artifactId>
            <version>${project.version}</version>
            <type>test-jar</type>
            <scope>test</scope>
        </dependency>
        <dependency>
            <groupId>org.apache.flink</groupId>
            <artifactId>flink-cdc-pipeline-connector-doris</artifactId>
            <version>${project.version}</version>
            <type>test-jar</type>
            <scope>test</scope>
        </dependency>
        <dependency>
            <groupId>org.apache.flink</groupId>
            <artifactId>flink-cdc-pipeline-connector-starrocks</artifactId>
            <version>${project.version}</version>
            <type>test-jar</type>
            <scope>test</scope>
        </dependency>
        <dependency>
            <groupId>org.apache.flink</groupId>
            <artifactId>flink-connector-test-util</artifactId>
            <version>${project.version}</version>
            <scope>test</scope>
        </dependency>
        <dependency>
            <groupId>org.apache.flink</groupId>
            <artifactId>flink-cdc-pipeline-udf-examples</artifactId>
            <version>${project.version}</version>
            <scope>test</scope>
        </dependency>

        <!-- testcontainers -->
        <dependency>
            <groupId>org.testcontainers</groupId>
            <artifactId>mysql</artifactId>
            <version>${testcontainers.version}</version>
            <scope>test</scope>
        </dependency>

        <!-- This is for testing Scala UDF.-->
        <dependency>
            <groupId>org.scala-lang</groupId>
            <artifactId>scala-library</artifactId>
            <version>${scala.version}</version>
            <scope>test</scope>
        </dependency>

        <!-- mini yarn -->
        <dependency>
            <groupId>org.apache.hadoop</groupId>
            <artifactId>hadoop-yarn-api</artifactId>
            <version>${flink.hadoop.version}</version>
            <scope>test</scope>
            <exclusions>
                <exclusion>
                    <!-- This dependency is no longer shipped with the JDK since Java 9.-->
                    <groupId>jdk.tools</groupId>
                    <artifactId>jdk.tools</artifactId>
                </exclusion>
                <exclusion>
                    <groupId>ch.qos.reload4j</groupId>
                    <artifactId>reload4j</artifactId>
                </exclusion>
                <exclusion>
                    <groupId>org.slf4j</groupId>
                    <artifactId>slf4j-reload4j</artifactId>
                </exclusion>
            </exclusions>
        </dependency>

        <dependency>
            <groupId>org.apache.hadoop</groupId>
            <artifactId>hadoop-common</artifactId>
            <version>${flink.hadoop.version}</version>
            <scope>test</scope>
            <exclusions>
                <exclusion>
                    <groupId>jdk.tools</groupId>
                    <artifactId>jdk.tools</artifactId>
                </exclusion>
                <exclusion>
                    <groupId>log4j</groupId>
                    <artifactId>log4j</artifactId>
                </exclusion>
                <exclusion>
                    <groupId>org.slf4j</groupId>
                    <artifactId>slf4j-log4j12</artifactId>
                </exclusion>
            </exclusions>
        </dependency>

        <dependency>
            <groupId>org.apache.hadoop</groupId>
            <artifactId>hadoop-yarn-client</artifactId>
            <version>${flink.hadoop.version}</version>
            <scope>test</scope>
            <exclusions>
                <exclusion>
                    <artifactId>jdk.tools</artifactId>
                    <groupId>jdk.tools</groupId>
                </exclusion>
                <exclusion>
                    <artifactId>log4j</artifactId>
                    <groupId>log4j</groupId>
                </exclusion>
                <exclusion>
                    <artifactId>slf4j-log4j12</artifactId>
                    <groupId>org.slf4j</groupId>
                </exclusion>
            </exclusions>
        </dependency>

        <dependency>
            <groupId>org.apache.hadoop</groupId>
            <artifactId>hadoop-yarn-server-tests</artifactId>
            <version>${flink.hadoop.version}</version>
            <scope>test</scope>
            <type>test-jar</type>
            <exclusions>
                <exclusion>
                    <artifactId>jdk.tools</artifactId>
                    <groupId>jdk.tools</groupId>
                </exclusion>
                <exclusion>
                    <artifactId>log4j</artifactId>
                    <groupId>log4j</groupId>
                </exclusion>
                <exclusion>
                    <artifactId>slf4j-log4j12</artifactId>
                    <groupId>org.slf4j</groupId>
                </exclusion>
            </exclusions>
        </dependency>

        <dependency>
            <groupId>org.apache.hadoop</groupId>
            <artifactId>hadoop-common</artifactId>
            <version>${flink.hadoop.version}</version>
            <scope>test</scope>
            <type>test-jar</type>
            <exclusions>
                <exclusion>
                    <artifactId>jdk.tools</artifactId>
                    <groupId>jdk.tools</groupId>
                </exclusion>
                <exclusion>
                    <artifactId>log4j</artifactId>
                    <groupId>log4j</groupId>
                </exclusion>
                <exclusion>
                    <artifactId>slf4j-log4j12</artifactId>
                    <groupId>org.slf4j</groupId>
                </exclusion>
            </exclusions>
        </dependency>

        <dependency>
            <groupId>org.apache.flink</groupId>
            <artifactId>flink-yarn</artifactId>
            <version>${flink.version}</version>
            <scope>test</scope>
        </dependency>
    </dependencies>

    <build>
        <testResources>
            <testResource>
                <directory>src/test/resources</directory>
                <excludes>
                    <exclude>**/flink-cdc.sh</exclude>
                    <exclude>**/flink-cdc.yaml</exclude>
                </excludes>
            </testResource>
        </testResources>
        <plugins>
            <plugin>
                <groupId>org.apache.maven.plugins</groupId>
                <artifactId>maven-surefire-plugin</artifactId>
                <executions>
                    <execution>
                        <id>default-test</id>
                        <phase>none</phase>
                    </execution>
                    <execution>
                        <id>integration-tests</id>
                        <phase>none</phase>
                    </execution>
                    <execution>
                        <id>end-to-end-tests</id>
                        <phase>integration-test</phase>
                        <goals>
                            <goal>test</goal>
                        </goals>
                        <configuration>
                            <includes>
                                <include>**/*.*</include>
                            </includes>
                            <forkCount>1</forkCount>
                            <systemPropertyVariables>
                                <moduleDir>${project.basedir}</moduleDir>
                            </systemPropertyVariables>
                        </configuration>
                    </execution>
                </executions>
            </plugin>
            <plugin>
                <groupId>com.googlecode.maven-download-plugin</groupId>
                <artifactId>download-maven-plugin</artifactId>
                <version>1.6.8</version>
                <configuration>
                    <cacheDirectory>${maven.plugin.download.cache.path}</cacheDirectory>
                    <outputDirectory>${project.build.directory}</outputDirectory>
                    <readTimeOut>60000</readTimeOut>
                    <retries>3</retries>
                    <unpack>true</unpack>
                </configuration>
                <executions>
                    <execution>
                        <id>download-flink-release</id>
                        <goals>
                            <goal>wget</goal>
                        </goals>
                        <phase>compile</phase>
                        <configuration>
                            <skip>${flink.release.download.skip}</skip>
                            <url>${flink.release.mirror}/${flink.release.name}</url>
                        </configuration>
                    </execution>
                </executions>
            </plugin>

            <plugin>
                <groupId>org.apache.maven.plugins</groupId>
                <artifactId>maven-dependency-plugin</artifactId>
                <executions>
                    <execution>
                        <id>copy-jars</id>
                        <phase>package</phase>
                        <goals>
                            <goal>copy</goal>
                        </goals>
                    </execution>
                    <execution>
                        <id>store-classpath-in-target-for-tests</id>
                        <phase>process-test-resources</phase>
                        <goals>
                            <goal>build-classpath</goal>
                        </goals>
                        <configuration>
                            <outputFile>${project.build.directory}/yarn.classpath</outputFile>
                            <excludeGroupIds>org.apache.flink</excludeGroupIds>
                        </configuration>
                    </execution>
                </executions>
                <configuration>
                    <artifactItems>

                        <artifactItem>
                            <groupId>mysql</groupId>
                            <artifactId>mysql-connector-java</artifactId>
                            <version>${mysql.driver.version}</version>
                            <destFileName>mysql-driver.jar</destFileName>
                            <type>jar</type>
                            <outputDirectory>${project.build.directory}/dependencies
                            </outputDirectory>
                        </artifactItem>

                        <artifactItem>
                            <groupId>org.apache.flink</groupId>
                            <artifactId>flink-cdc-dist</artifactId>
                            <version>${project.version}</version>
                            <destFileName>flink-cdc-dist.jar</destFileName>
                            <type>jar</type>
                            <outputDirectory>${project.build.directory}/dependencies
                            </outputDirectory>
                        </artifactItem>

                        <artifactItem>
                            <groupId>org.apache.flink</groupId>
                            <artifactId>flink-cdc-pipeline-connector-values</artifactId>
                            <version>${project.version}</version>
                            <destFileName>values-cdc-pipeline-connector.jar</destFileName>
                            <type>jar</type>
                            <outputDirectory>${project.build.directory}/dependencies
                            </outputDirectory>
                        </artifactItem>

                        <artifactItem>
                            <groupId>org.apache.flink</groupId>
                            <artifactId>flink-cdc-pipeline-connector-mysql</artifactId>
                            <version>${project.version}</version>
                            <destFileName>mysql-cdc-pipeline-connector.jar</destFileName>
                            <type>jar</type>
                            <outputDirectory>${project.build.directory}/dependencies
                            </outputDirectory>
                        </artifactItem>

                        <artifactItem>
                            <groupId>org.apache.flink</groupId>
                            <artifactId>flink-cdc-pipeline-connector-doris</artifactId>
                            <version>${project.version}</version>
                            <destFileName>doris-cdc-pipeline-connector.jar</destFileName>
                            <type>jar</type>
                            <outputDirectory>${project.build.directory}/dependencies
                            </outputDirectory>
                        </artifactItem>

                        <artifactItem>
                            <groupId>org.apache.flink</groupId>
                            <artifactId>flink-cdc-pipeline-connector-starrocks</artifactId>
                            <version>${project.version}</version>
                            <destFileName>starrocks-cdc-pipeline-connector.jar</destFileName>
                            <type>jar</type>
                            <outputDirectory>${project.build.directory}/dependencies
                            </outputDirectory>
                        </artifactItem>

                        <artifactItem>
                            <groupId>org.apache.flink</groupId>
                            <artifactId>flink-cdc-pipeline-udf-examples</artifactId>
                            <version>${project.version}</version>
                            <destFileName>udf-examples.jar</destFileName>
                            <type>jar</type>
                            <outputDirectory>${project.build.directory}/dependencies
                            </outputDirectory>
                        </artifactItem>

                        <artifactItem>
                            <groupId>org.scala-lang</groupId>
                            <artifactId>scala-library</artifactId>
                            <version>${scala.version}</version>
                            <destFileName>scala-library.jar</destFileName>
                            <type>jar</type>
                            <outputDirectory>${project.build.directory}/dependencies
                            </outputDirectory>
                        </artifactItem>
                    </artifactItems>
                </configuration>
            </plugin>
        </plugins>
    </build>
</project><|MERGE_RESOLUTION|>--- conflicted
+++ resolved
@@ -31,7 +31,6 @@
         <flink-1.19>1.19.1</flink-1.19>
         <flink-1.20>1.20.0</flink-1.20>
         <mysql.driver.version>8.0.27</mysql.driver.version>
-<<<<<<< HEAD
         <starrocks.connector.version>1.2.9_flink-${flink.major.version}</starrocks.connector.version>
         <flink.hadoop.version>2.10.2</flink.hadoop.version>
         <flink.release.download.skip>false</flink.release.download.skip>
@@ -39,9 +38,7 @@
         <flink.release.mirror>https://archive.apache.org/dist/flink/flink-${flink.version}</flink.release.mirror>
         <maven.plugin.download.version>1.6.8</maven.plugin.download.version>
         <maven.plugin.download.cache.path></maven.plugin.download.cache.path>
-=======
         <starrocks.connector.version>1.2.10_flink-${flink.major.version}</starrocks.connector.version>
->>>>>>> 2e54caf9
     </properties>
 
     <dependencies>
