---
title: "MySQL"
weight: 2
type: docs
aliases:
- /connectors/pipeline-connectors/mysql
---
<!--
Licensed to the Apache Software Foundation (ASF) under one
or more contributor license agreements.  See the NOTICE file
distributed with this work for additional information
regarding copyright ownership.  The ASF licenses this file
to you under the Apache License, Version 2.0 (the
"License"); you may not use this file except in compliance
with the License.  You may obtain a copy of the License at

  http://www.apache.org/licenses/LICENSE-2.0

Unless required by applicable law or agreed to in writing,
software distributed under the License is distributed on an
"AS IS" BASIS, WITHOUT WARRANTIES OR CONDITIONS OF ANY
KIND, either express or implied.  See the License for the
specific language governing permissions and limitations
under the License.
-->

# MySQL Connector

MySQL connector allows reading snapshot data and incremental data from MySQL database and provides end-to-end full-database data synchronization capabilities.
This document describes how to setup the MySQL connector.

## Dependencies

Since MySQL Connector's GPLv2 license is incompatible with Flink CDC project, we can't provide MySQL connector in prebuilt connector jar packages.
You may need to configure the following dependencies manually, and pass it with `--jar` argument of Flink CDC CLI when submitting YAML pipeline jobs.

<div class="wy-table-responsive">
<table class="colwidths-auto docutils">
    <thead>
      <tr>
        <th class="text-left">Dependency Item</th>
        <th class="text-left">Description</th>
      </tr>
    </thead>
    <tbody>
      <tr>
        <td><a href="https://mvnrepository.com/artifact/mysql/mysql-connector-java/8.0.27">mysql:mysql-connector-java:8.0.27</a></td>
        <td>Used for connecting to MySQL database.</td>
      </tr>
    </tbody>
</table>
</div>

## Example

An example of the pipeline for reading data from MySQL and sink to Doris can be defined as follows:

```yaml
source:
   type: mysql
   name: MySQL Source
   hostname: 127.0.0.1
   port: 3306
   username: admin
   password: pass
   tables: adb.\.*, bdb.user_table_[0-9]+, [app|web].order_\.*
   server-id: 5401-5404

sink:
  type: doris
  name: Doris Sink
  fenodes: 127.0.0.1:8030
  username: root
  password: pass

pipeline:
   name: MySQL to Doris Pipeline
   parallelism: 4
```

## Connector Options

<div class="highlight">
<table class="colwidths-auto docutils">
    <thead>
      <tr>
        <th class="text-left" style="width: 10%">Option</th>
        <th class="text-left" style="width: 8%">Required</th>
        <th class="text-left" style="width: 7%">Default</th>
        <th class="text-left" style="width: 10%">Type</th>
        <th class="text-left" style="width: 65%">Description</th>
      </tr>
    </thead>
    <tbody>
    <tr>
      <td>hostname</td>
      <td>required</td>
      <td style="word-wrap: break-word;">(none)</td>
      <td>String</td>
      <td>IP address or hostname of the MySQL database server.</td>
    </tr>
    <tr>
      <td>port</td>
      <td>optional</td>
      <td style="word-wrap: break-word;">3306</td>
      <td>Integer</td>
      <td>Integer port number of the MySQL database server.</td>
    </tr>
    <tr>
      <td>username</td>
      <td>required</td>
      <td style="word-wrap: break-word;">(none)</td>
      <td>String</td>
      <td>Name of the MySQL database to use when connecting to the MySQL database server.</td>
    </tr>
    <tr>
      <td>password</td>
      <td>required</td>
      <td style="word-wrap: break-word;">(none)</td>
      <td>String</td>
      <td>Password to use when connecting to the MySQL database server.</td>
    </tr>
    <tr>
      <td>tables</td>
      <td>required</td>
      <td style="word-wrap: break-word;">(none)</td>
      <td>String</td>
      <td>Table name of the MySQL database to monitor. The table-name also supports regular expressions to monitor multiple tables that satisfy the regular expressions. <br>
          It is important to note that the dot (.) is treated as a delimiter for database and table names. 
          If there is a need to use a dot (.) in a regular expression to match any character, it is necessary to escape the dot with a backslash.<br>
          eg. db0.\.*, db1.user_table_[0-9]+, db[1-2].[app|web]order_\.*</td>
    </tr>
    <tr>
      <td>tables.exclude</td>
      <td>optional</td>
      <td style="word-wrap: break-word;">(none)</td>
      <td>String</td>
      <td>Table name of the MySQL database to exclude, parameter will have an exclusion effect after the tables parameter. The table-name also supports regular expressions to exclude multiple tables that satisfy the regular expressions. <br>
          The usage is the same as the tables parameter</td>
    </tr>
    <tr>
      <td>schema-change.enabled</td>
      <td>optional</td>
      <td style="word-wrap: break-word;">true</td>
      <td>Boolean</td>
      <td>Whether to send schema change events, so that downstream sinks can respond to schema changes and achieve table structure synchronization.</td>
    </tr>
    <tr>
      <td>server-id</td>
      <td>optional</td>
      <td style="word-wrap: break-word;">(none)</td>
      <td>String</td>
      <td>A numeric ID or a numeric ID range of this database client, The numeric ID syntax is like '5400', 
          the numeric ID range syntax is like '5400-5408', The numeric ID range syntax is recommended when 'scan.incremental.snapshot.enabled' enabled.
          Every ID must be unique across all currently-running database processes in the MySQL cluster. This connector joins the MySQL cluster
          as another server (with this unique ID) so it can read the binlog. By default, a random number is generated between 5400 and 6400,
          though we recommend setting an explicit value. </td>
    </tr>
    <tr>
      <td>scan.incremental.snapshot.chunk.size</td>
      <td>optional</td>
      <td style="word-wrap: break-word;">8096</td>
      <td>Integer</td>
      <td>The chunk size (number of rows) of table snapshot, captured tables are split into multiple chunks when read the snapshot of table.</td>
    </tr>
    <tr>
      <td>scan.snapshot.fetch.size</td>
      <td>optional</td>
      <td style="word-wrap: break-word;">1024</td>
      <td>Integer</td>
      <td>The maximum fetch size for per poll when read table snapshot.</td>
    </tr>
    <tr>
      <td>scan.startup.mode</td>
      <td>optional</td>
      <td style="word-wrap: break-word;">initial</td>
      <td>String</td>
      <td>Optional startup mode for MySQL CDC consumer, valid enumerations are "initial", "earliest-offset", "latest-offset", "specific-offset", "timestamp" and "snapshot".</td>
    </tr>
    <tr>
      <td>scan.startup.specific-offset.file</td>
      <td>optional</td>
      <td style="word-wrap: break-word;">(none)</td>
      <td>String</td>
      <td>Optional binlog file name used in case of "specific-offset" startup mode</td>
    </tr>
    <tr>
      <td>scan.startup.specific-offset.pos</td>
      <td>optional</td>
      <td style="word-wrap: break-word;">(none)</td>
      <td>Long</td>
      <td>Optional binlog file position used in case of "specific-offset" startup mode</td>
    </tr>
    <tr>
      <td>scan.startup.specific-offset.gtid-set</td>
      <td>optional</td>
      <td style="word-wrap: break-word;">(none)</td>
      <td>String</td>
      <td>Optional GTID set used in case of "specific-offset" startup mode</td>
    </tr>
    <tr>
      <td>scan.startup.timestamp-millis</td>
      <td>optional</td>
      <td style="word-wrap: break-word;">(none)</td>
      <td>Long</td>
      <td>Optional millisecond timestamp used in case of "timestamp" startup mode.</td>
    </tr>
    <tr>
      <td>scan.startup.specific-offset.skip-events</td>
      <td>optional</td>
      <td style="word-wrap: break-word;">(none)</td>
      <td>Long</td>
      <td>Optional number of events to skip after the specific starting offset</td>
    </tr>
    <tr>
      <td>scan.startup.specific-offset.skip-rows</td>
      <td>optional</td>
      <td style="word-wrap: break-word;">(none)</td>
      <td>Long</td>
      <td>Optional number of rows to skip after the specific starting offset</td>
    </tr>
    <tr>
          <td>connect.timeout</td>
          <td>optional</td>
          <td style="word-wrap: break-word;">30s</td>
          <td>Duration</td>
          <td>The maximum time that the connector should wait after trying to connect to the MySQL database server before timing out. 
              This value cannot be less than 250ms.</td>
    </tr>    
    <tr>
          <td>connect.max-retries</td>
          <td>optional</td>
          <td style="word-wrap: break-word;">3</td>
          <td>Integer</td>
          <td>The max retry times that the connector should retry to build MySQL database server connection.</td>
    </tr>
    <tr>
          <td>connection.pool.size</td>
          <td>optional</td>
          <td style="word-wrap: break-word;">20</td>
          <td>Integer</td>
          <td>The connection pool size.</td>
    </tr>
    <tr>
          <td>jdbc.properties.*</td>
          <td>optional</td>
          <td style="word-wrap: break-word;">20</td>
          <td>String</td>
          <td>Option to pass custom JDBC URL properties. User can pass custom properties like 'jdbc.properties.useSSL' = 'false'.</td>
    </tr>
    <tr>
          <td>heartbeat.interval</td>
          <td>optional</td>
          <td style="word-wrap: break-word;">30s</td>
          <td>Duration</td>
          <td>The interval of sending heartbeat event for tracing the latest available binlog offsets.</td>
    </tr>
    <tr>
      <td>debezium.*</td>
      <td>optional</td>
      <td style="word-wrap: break-word;">(none)</td>
      <td>String</td>
      <td>Pass-through Debezium's properties to Debezium Embedded Engine which is used to capture data changes from MySQL server.
          For example: <code>'debezium.snapshot.mode' = 'never'</code>.
          See more about the <a href="https://debezium.io/documentation/reference/1.9/connectors/mysql.html#mysql-connector-properties">Debezium's MySQL Connector properties</a></td> 
    </tr>
    <tr>
      <td>scan.incremental.close-idle-reader.enabled</td>
      <td>optional</td>
      <td style="word-wrap: break-word;">false</td>
      <td>Boolean</td>
      <td>Whether to close idle readers at the end of the snapshot phase. <br>
          The flink version is required to be greater than or equal to 1.14 when 'execution.checkpointing.checkpoints-after-tasks-finish.enabled' is set to true.<br>
          If the flink version is greater than or equal to 1.15, the default value of 'execution.checkpointing.checkpoints-after-tasks-finish.enabled' has been changed to true,
          so it does not need to be explicitly configured 'execution.checkpointing.checkpoints-after-tasks-finish.enabled' = 'true'
      </td>
    </tr>
    <tr>
<<<<<<< HEAD
      <td>include-comments.enabled</td>
      <td>optional</td>
      <td style="word-wrap: break-word;">false</td>
      <td>Boolean</td>
      <td>Whether enable include table and column comments, by default is false, if set to true, the table and column comments will be sent.<br>
          Note: Enable this option will bring the implications on memory usage.</td>
=======
      <td>scan.newly-added-table.enabled</td>
      <td>optional</td>
      <td style="word-wrap: break-word;">false</td>
      <td>Boolean</td>
      <td>Whether to enable scan the newly added tables feature or not, by default is false. This option is only useful when we start the job from a savepoint/checkpoint.</td>
>>>>>>> 09f36a4a
    </tr>
    </tbody>
</table>
</div>

## Startup Reading Position

The config option `scan.startup.mode` specifies the startup mode for MySQL CDC consumer. The valid enumerations are:

- `initial` (default): Performs an initial snapshot on the monitored database tables upon first startup, and continue to read the latest binlog.
- `earliest-offset`: Skip snapshot phase and start reading binlog events from the earliest accessible binlog offset.
- `latest-offset`: Never to perform snapshot on the monitored database tables upon first startup, just read from
  the end of the binlog which means only have the changes since the connector was started.
- `specific-offset`: Skip snapshot phase and start reading binlog events from a specific offset. The offset could be
  specified with binlog filename and position, or a GTID set if GTID is enabled on server.
- `timestamp`: Skip snapshot phase and start reading binlog events from a specific timestamp.
- `snapshot`: Only the snapshot phase is performed and exits after the snapshot phase reading is completed.

For example in YAML definition:

```yaml
source:
  type: mysql
  scan.startup.mode: earliest-offset                    # Start from earliest offset
  scan.startup.mode: latest-offset                      # Start from latest offset
  scan.startup.mode: specific-offset                    # Start from specific offset
  scan.startup.mode: timestamp                          # Start from timestamp
  scan.startup.mode: snapshot                          # Read snapshot only
  scan.startup.specific-offset.file: 'mysql-bin.000003' # Binlog filename under specific offset startup mode
  scan.startup.specific-offset.pos: 4                   # Binlog position under specific offset mode
  scan.startup.specific-offset.gtid-set: 24DA167-...    # GTID set under specific offset startup mode
  scan.startup.timestamp-millis: 1667232000000          # Timestamp under timestamp startup mode
  # ...
```

## Data Type Mapping

<div class="wy-table-responsive">
<table class="colwidths-auto docutils">
    <thead>
      <tr>
        <th class="text-left" style="width:30%;"><a href="https://dev.mysql.com/doc/refman/8.0/en/data-types.html">MySQL type</a></th>
        <th class="text-left" style="width:10%;">Flink CDC type</th>
        <th class="text-left" style="width:60%;">Note</th>
      </tr>
    </thead>
    <tbody>
    <tr>
      <td>TINYINT(n)</td>
      <td>TINYINT</td>
      <td></td>
    </tr>
    <tr>
      <td>
        SMALLINT<br>
        TINYINT UNSIGNED<br>
        TINYINT UNSIGNED ZEROFILL
      </td>
      <td>SMALLINT</td>
      <td></td>
    </tr>
    <tr>
      <td>
        INT<br>
        YEAR<br>
        MEDIUMINT<br>
        MEDIUMINT UNSIGNED<br>
        MEDIUMINT UNSIGNED ZEROFILL<br>
        SMALLINT UNSIGNED<br>
        SMALLINT UNSIGNED ZEROFILL
      </td>
      <td>INT</td>
      <td></td>
    </tr>
    <tr>
      <td>
        BIGINT<br>
        INT UNSIGNED<br>
        INT UNSIGNED ZEROFILL
      </td>
      <td>BIGINT</td>
      <td></td>
    </tr>
   <tr>
      <td>
        BIGINT UNSIGNED<br>
        BIGINT UNSIGNED ZEROFILL<br>
        SERIAL
      </td>
      <td>DECIMAL(20, 0)</td>
      <td></td>
    </tr>
    <tr>
      <td>
        FLOAT<br>
        FLOAT UNSIGNED<br>
        FLOAT UNSIGNED ZEROFILL
        </td>
      <td>FLOAT</td>
      <td></td>
    </tr>
    <tr>
      <td>
        REAL<br>
        REAL UNSIGNED<br>
        REAL UNSIGNED ZEROFILL<br>
        DOUBLE<br>
        DOUBLE UNSIGNED<br>
        DOUBLE UNSIGNED ZEROFILL<br>
        DOUBLE PRECISION<br>
        DOUBLE PRECISION UNSIGNED<br>
        DOUBLE PRECISION UNSIGNED ZEROFILL
      </td>
      <td>DOUBLE</td>
      <td></td>
    </tr>
    <tr>
      <td>
        NUMERIC(p, s)<br>
        NUMERIC(p, s) UNSIGNED<br>
        NUMERIC(p, s) UNSIGNED ZEROFILL<br>
        DECIMAL(p, s)<br>
        DECIMAL(p, s) UNSIGNED<br>
        DECIMAL(p, s) UNSIGNED ZEROFILL<br>
        FIXED(p, s)<br>
        FIXED(p, s) UNSIGNED<br>
        FIXED(p, s) UNSIGNED ZEROFILL<br>
        where p <= 38<br>
      </td>
      <td>DECIMAL(p, s)</td>
      <td></td>
    </tr>
    <tr>
      <td>
        NUMERIC(p, s)<br>
        NUMERIC(p, s) UNSIGNED<br>
        NUMERIC(p, s) UNSIGNED ZEROFILL<br>
        DECIMAL(p, s)<br>
        DECIMAL(p, s) UNSIGNED<br>
        DECIMAL(p, s) UNSIGNED ZEROFILL<br>
        FIXED(p, s)<br>
        FIXED(p, s) UNSIGNED<br>
        FIXED(p, s) UNSIGNED ZEROFILL<br>
        where 38 < p <= 65<br>
      </td>
      <td>STRING</td>
      <td>The precision for DECIMAL data type is up to 65 in MySQL, but the precision for DECIMAL is limited to 38 in Flink.
  So if you define a decimal column whose precision is greater than 38, you should map it to STRING to avoid precision loss.</td>
    </tr>
    <tr>
      <td>
        BOOLEAN<br>
        TINYINT(1)<br>
        BIT(1)
        </td>
      <td>BOOLEAN</td>
      <td></td>
    </tr>
    <tr>
      <td>DATE</td>
      <td>DATE</td>
      <td></td>
    </tr>
    <tr>
      <td>TIME [(p)]</td>
      <td>TIME [(p)]</td>
      <td></td>
    </tr>
    <tr>
      <td>TIMESTAMP [(p)]
      </td>
      <td>TIMESTAMP_LTZ [(p)]
      </td>
      <td></td>
    </tr>
    <tr>
      <td>DATETIME [(p)]
      </td>
      <td>TIMESTAMP [(p)]
      </td>
      <td></td>
    </tr>
    <tr>
      <td>
        CHAR(n)
      </td>
      <td>CHAR(n)</td>
      <td></td>
    </tr>
    <tr>
      <td>
        VARCHAR(n)
      </td>
      <td>VARCHAR(n)</td>
      <td></td>
    </tr>
    <tr>
      <td>
        BIT(n)
      </td>
      <td>BINARY(⌈(n + 7) / 8⌉)</td>
      <td></td>
    </tr>
    <tr>
      <td>
        BINARY(n)
      </td>
      <td>BINARY(n)</td>
      <td></td>
    </tr>
    <tr>
      <td>
        VARBINARY(N)
      </td>
      <td>VARBINARY(N)</td>
      <td></td>
    </tr>
    <tr>
      <td>
        TINYTEXT<br>
        TEXT<br>
        MEDIUMTEXT<br>
        LONGTEXT<br>
      </td>
      <td>STRING</td>
      <td></td>
    </tr>
    <tr>
      <td>
        TINYBLOB<br>
        BLOB<br>
        MEDIUMBLOB<br>
        LONGBLOB<br>
      </td>
      <td>BYTES</td>
      <td>Currently, for BLOB data type in MySQL, only the blob whose length isn't greater than 2,147,483,647(2 ** 31 - 1) is supported. </td>
    </tr>
    <tr>
      <td>
        ENUM
      </td>
      <td>STRING</td>
      <td></td>
    </tr>
    <tr>
      <td>
        JSON
      </td>
      <td>STRING</td>
      <td>The JSON data type  will be converted into STRING with JSON format in Flink.</td>
    </tr>
    <tr>
      <td>
        SET
      </td>
      <td>-</td>
      <td>Not supported yet.</td>
    </tr>
    <tr>
      <td>
       GEOMETRY<br>
       POINT<br>
       LINESTRING<br>
       POLYGON<br>
       MULTIPOINT<br>
       MULTILINESTRING<br>
       MULTIPOLYGON<br>
       GEOMETRYCOLLECTION<br>
      </td>
      <td>
        STRING
      </td>
      <td>
      The spatial data types in MySQL will be converted into STRING with a fixed Json format.
      Please see <a href="#mysql-spatial-data-types-mapping ">MySQL Spatial Data Types Mapping</a> section for more detailed information.
      </td>
    </tr>
    </tbody>
</table>
</div>

### MySQL Spatial Data Types Mapping
The spatial data types except for `GEOMETRYCOLLECTION` in MySQL will be converted into Json String with a fixed format like:<br>
```json
{"srid": 0 , "type": "xxx", "coordinates": [0, 0]}
```
The field `srid` identifies the SRS in which the geometry is defined, SRID 0 is the default for new geometry values if no SRID is specified.
As only MySQL 8+ support to specific SRID when define spatial data type, the field `srid` will always be 0 in MySQL with a lower version.

The field `type` identifies the spatial data type, such as `POINT`/`LINESTRING`/`POLYGON`.

The field `coordinates` represents the `coordinates` of the spatial data.

For `GEOMETRYCOLLECTION`, it will be converted into Json String with a fixed format like:<br>
```json
{"srid": 0 , "type": "GeometryCollection", "geometries": [{"type":"Point","coordinates":[10,10]}]}
```

The field `geometries` is an array contains all spatial data.

The example for different spatial data types mapping is as follows:
<div class="wy-table-responsive">
<table class="colwidths-auto docutils">
    <thead>
      <tr>
        <th class="text-left">Spatial data in MySQL</th>
        <th class="text-left">Json String converted in Flink</th>
      </tr>
    </thead>
    <tbody>
      <tr>
        <td>POINT(1 1)</td>
        <td>{"coordinates":[1,1],"type":"Point","srid":0}</td>
      </tr>
      <tr>
        <td>LINESTRING(3 0, 3 3, 3 5)</td>
        <td>{"coordinates":[[3,0],[3,3],[3,5]],"type":"LineString","srid":0}</td>
      </tr>
      <tr>
        <td>POLYGON((1 1, 2 1, 2 2,  1 2, 1 1))</td>
        <td>{"coordinates":[[[1,1],[2,1],[2,2],[1,2],[1,1]]],"type":"Polygon","srid":0}</td>
      </tr>
      <tr>
        <td>MULTIPOINT((1 1),(2 2))</td>
        <td>{"coordinates":[[1,1],[2,2]],"type":"MultiPoint","srid":0}</td>
      </tr>
      <tr>
        <td>MultiLineString((1 1,2 2,3 3),(4 4,5 5))</td>
        <td>{"coordinates":[[[1,1],[2,2],[3,3]],[[4,4],[5,5]]],"type":"MultiLineString","srid":0}</td>
      </tr>
      <tr>
        <td>MULTIPOLYGON(((0 0, 10 0, 10 10, 0 10, 0 0)), ((5 5, 7 5, 7 7, 5 7, 5 5)))</td>
        <td>{"coordinates":[[[[0,0],[10,0],[10,10],[0,10],[0,0]]],[[[5,5],[7,5],[7,7],[5,7],[5,5]]]],"type":"MultiPolygon","srid":0}</td>
      </tr>
      <tr>
        <td>GEOMETRYCOLLECTION(POINT(10 10), POINT(30 30), LINESTRING(15 15, 20 20))</td>
        <td>{"geometries":[{"type":"Point","coordinates":[10,10]},{"type":"Point","coordinates":[30,30]},{"type":"LineString","coordinates":[[15,15],[20,20]]}],"type":"GeometryCollection","srid":0}</td>
      </tr>
    </tbody>
</table>
</div>

{{< top >}}<|MERGE_RESOLUTION|>--- conflicted
+++ resolved
@@ -276,21 +276,20 @@
       </td>
     </tr>
     <tr>
-<<<<<<< HEAD
+      <td>scan.newly-added-table.enabled</td>
+      <td>optional</td>
+      <td style="word-wrap: break-word;">false</td>
+      <td>Boolean</td>
+      <td>Whether to enable scan the newly added tables feature or not, by default is false. This option is only useful when we start the job from a savepoint/checkpoint.</td>
+    </tr>
+    <tr>
       <td>include-comments.enabled</td>
       <td>optional</td>
       <td style="word-wrap: break-word;">false</td>
       <td>Boolean</td>
       <td>Whether enable include table and column comments, by default is false, if set to true, the table and column comments will be sent.<br>
           Note: Enable this option will bring the implications on memory usage.</td>
-=======
-      <td>scan.newly-added-table.enabled</td>
-      <td>optional</td>
-      <td style="word-wrap: break-word;">false</td>
-      <td>Boolean</td>
-      <td>Whether to enable scan the newly added tables feature or not, by default is false. This option is only useful when we start the job from a savepoint/checkpoint.</td>
->>>>>>> 09f36a4a
-    </tr>
+    </tr>  
     </tbody>
 </table>
 </div>
