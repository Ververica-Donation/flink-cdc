--- conflicted
+++ resolved
@@ -269,19 +269,18 @@
           若 flink 版本大于等于 1.15，'execution.checkpointing.checkpoints-after-tasks-finish.enabled' 默认值变更为 true，可以不用显式配置 'execution.checkpointing.checkpoints-after-tasks-finish.enabled' = true。</td>
     </tr>
     <tr>
-<<<<<<< HEAD
+      <td>scan.newly-added-table.enabled</td>
+      <td>optional</td>
+      <td style="word-wrap: break-word;">false</td>
+      <td>Boolean</td>
+      <td>是否启用动态加表特性，默认关闭。 此配置项只有作业从savepoint/checkpoint启动时才生效。</td>
+    </tr>
+    <tr>
       <td>include-comments.enabled</td>
       <td>optional</td>
       <td style="word-wrap: break-word;">false</td>
       <td>Boolean</td>
       <td>是否启用同步表、字段注释特性，默认关闭。注意：开启此特性将会对内存使用产生影响。</td>
-=======
-      <td>scan.newly-added-table.enabled</td>
-      <td>optional</td>
-      <td style="word-wrap: break-word;">false</td>
-      <td>Boolean</td>
-      <td>是否启用动态加表特性，默认关闭。 此配置项只有作业从savepoint/checkpoint启动时才生效。</td>
->>>>>>> 09f36a4a
     </tr>
     </tbody>
 </table>
