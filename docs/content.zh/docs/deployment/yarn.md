---
title: "YARN"
weight: 2
type: docs
aliases:
  - /deployment/yarn
---
<!--
Licensed to the Apache Software Foundation (ASF) under one
or more contributor license agreements.  See the NOTICE file
distributed with this work for additional information
regarding copyright ownership.  The ASF licenses this file
to you under the Apache License, Version 2.0 (the
"License"); you may not use this file except in compliance
with the License.  You may obtain a copy of the License at

  http://www.apache.org/licenses/LICENSE-2.0

Unless required by applicable law or agreed to in writing,
software distributed under the License is distributed on an
"AS IS" BASIS, WITHOUT WARRANTIES OR CONDITIONS OF ANY
KIND, either express or implied.  See the License for the
specific language governing permissions and limitations
under the License.
-->

# 介绍

[Apache Hadoop YARN](https://hadoop.apache.org/docs/current/hadoop-yarn/hadoop-yarn-site/YARN.html) 是众多数据处理框架所青睐的资源提供者。
Flink 服务被提交至 YARN 的 ResourceManager，后者会在由 YARN NodeManager 管理的机器上生成 container。Flink 将其 JobManager 和 TaskManager 实例部署到这些 container 中。

Flink 可以根据在 JobManager 上运行的作业处理所需的 slot 数量，动态分配和释放 TaskManager 资源。

## 准备工作

此“入门指南”部分假定从 2.10.2 版本起具备功能可用的 YARN 环境。YARN 环境可以通过像亚马逊 EMR、谷歌云 DataProc 等服务或 Cloudera 等产品来搭建。不建议在[本地](https://hadoop.apache.org/docs/current/hadoop-project-dist/hadoop-common/SingleCluster.html)或[集群](https://hadoop.apache.org/docs/current/hadoop-project-dist/hadoop-common/ClusterSetup.html)上手动设置 YARN 环境来完成本入门教程。

- 通过运行 `yarn top` 无错误信息显示以确保你的 YARN 集群准备好接受 Flink 应用程序的提交。
- 从[下载页面](https://flink.apache.org/downloads/)下载最新的 Flink 发行版并解压缩。
- 一定要确保设置了 `HADOOP_CLASSPATH` 环境变量（可以通过运行 `echo $HADOOP_CLASSPATH` 来检查）。如果没有，请使用以下方式进行设置。

```bash
export HADOOP_CLASSPATH=`hadoop classpath`
```

## Session 模式

<<<<<<< HEAD
Flink 在所有类 UNIX 的环境中运行，即在 Linux、Mac OS X 以及（针对 Windows 的）Cygwin 上运行。
您可以参考[概览]({{< ref "docs/connectors/overview" >}})来检查支持的版本并下载[Flink二进制版本](https://flink.apache.org/downloads/)，
然后提取该归档文件：
=======
Flink runs on all UNIX-like environments, i.e. Linux, Mac OS X, and Cygwin (for Windows).  
You can refer [overview]({{< ref "docs/connectors/pipeline-connectors/overview" >}}) to check supported versions and download [the binary release](https://flink.apache.org/downloads/) of Flink,
then extract the archive:
>>>>>>> 8d2d2a65

```bash
tar -xzf flink-*.tgz
```

你需要设置 `FLINK_HOME` 环境变量，比如：

```bash
export FLINK_HOME=/path/flink-*
```

### 在 YARN 启动一个Flink Session

确保已设置 `HADOOP_CLASSPATH` 环境变量，即可在 YARN 会话启动一个 Flink 任务：

```bash
# we assume to be in the root directory of 
# the unzipped Flink distribution

# export HADOOP_CLASSPATH
export HADOOP_CLASSPATH=`hadoop classpath`

# Start YARN session
./bin/yarn-session.sh --detached

# Stop YARN session (replace the application id based 
# on the output of the yarn-session.sh command)
echo "stop" | ./bin/yarn-session.sh -id application_XXXXX_XXX
```

启动 Yarn 会话之后，即可通过命令输出最后一行打印的 URL 或者 YARN ResourceManager Web UI 访问 Flink Web UI。

然后，需要向 flink-conf.yaml 添加一些配置：

```yaml
rest.bind-port: {{REST_PORT}}
rest.address: {{NODE_IP}}
execution.target: yarn-session
yarn.application.id: {{YARN_APPLICATION_ID}}
```

{{REST_PORT}} 和 {{NODE_IP}} 需要替换为 JobManager Web 接口的实际值，{{YARN_APPLICATION_ID}} 则需替换为 Flink 实际的 Yarn 应用 ID。

### 配置 Flink CDC
从[发布页面](https://github.com/apache/flink-cdc/releases)下载 Flink CDC 的 tar 文件，然后提取该归档文件：

```bash
tar -xzf flink-cdc-*.tar.gz
```

提取后的 `flink-cdc` 包含四个目录: `bin`，`lib`，`log` 和 `conf`。

从[发布页面](https://github.com/apache/flink-cdc/releases)下载连接器 jar，并将其移动至 `lib` 目录中。
下载链接仅适用于稳定版本，SNAPSHOT 依赖项需要自己基于特定分支进行构建。

### 提交 Flink CDC 任务
下面是一个用于整库同步的示例文件 `mysql-to-doris.yaml`：

```yaml
################################################################################
# Description: Sync MySQL all tables to Doris
################################################################################
source:
 type: mysql
 hostname: localhost
 port: 3306
 username: root
 password: 123456
 tables: app_db.\.*
 server-id: 5400-5404
 server-time-zone: UTC

sink:
 type: doris
 fenodes: 127.0.0.1:8030
 username: root
 password: ""

pipeline:
 name: Sync MySQL Database to Doris
 parallelism: 2

```

你可以按需修改配置文件。
最后，通过 Cli 将作业提交至 Flink Standalone 集群。

```bash
cd /path/flink-cdc-*
./bin/flink-cdc.sh mysql-to-doris.yaml
```

提交成功将返回如下信息：

```bash
Pipeline has been submitted to cluster.
Job ID: ae30f4580f1918bebf16752d4963dc54
Job Description: Sync MySQL Database to Doris
```

你可以通过 Flink Web UI 找到一个名为 `Sync MySQL Database to Doris` 的作业。

请注意，目前还不支持提交至 application 模式集群和 per-job 模式集群。<|MERGE_RESOLUTION|>--- conflicted
+++ resolved
@@ -45,15 +45,9 @@
 
 ## Session 模式
 
-<<<<<<< HEAD
 Flink 在所有类 UNIX 的环境中运行，即在 Linux、Mac OS X 以及（针对 Windows 的）Cygwin 上运行。
-您可以参考[概览]({{< ref "docs/connectors/overview" >}})来检查支持的版本并下载[Flink二进制版本](https://flink.apache.org/downloads/)，
+您可以参考[概览]({{< ref "docs/connectors/pipeline-connectors/overview" >}})来检查支持的版本并下载[Flink二进制版本](https://flink.apache.org/downloads/)，
 然后提取该归档文件：
-=======
-Flink runs on all UNIX-like environments, i.e. Linux, Mac OS X, and Cygwin (for Windows).  
-You can refer [overview]({{< ref "docs/connectors/pipeline-connectors/overview" >}}) to check supported versions and download [the binary release](https://flink.apache.org/downloads/) of Flink,
-then extract the archive:
->>>>>>> 8d2d2a65
 
 ```bash
 tar -xzf flink-*.tgz
