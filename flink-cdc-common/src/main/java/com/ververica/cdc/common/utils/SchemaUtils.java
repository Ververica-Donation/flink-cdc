/*
 * Copyright 2023 Ververica Inc.
 *
 * Licensed under the Apache License, Version 2.0 (the "License");
 * you may not use this file except in compliance with the License.
 * You may obtain a copy of the License at
 *
 *     http://www.apache.org/licenses/LICENSE-2.0
 *
 * Unless required by applicable law or agreed to in writing, software
 * distributed under the License is distributed on an "AS IS" BASIS,
 * WITHOUT WARRANTIES OR CONDITIONS OF ANY KIND, either express or implied.
 * See the License for the specific language governing permissions and
 * limitations under the License.
 */

package com.ververica.cdc.common.utils;

<<<<<<< HEAD
import com.ververica.cdc.common.data.RecordData;
=======
import com.ververica.cdc.common.annotation.PublicEvolving;
>>>>>>> 3806c72e
import com.ververica.cdc.common.event.AddColumnEvent;
import com.ververica.cdc.common.event.AlterColumnTypeEvent;
import com.ververica.cdc.common.event.DropColumnEvent;
import com.ververica.cdc.common.event.RenameColumnEvent;
import com.ververica.cdc.common.event.SchemaChangeEvent;
import com.ververica.cdc.common.schema.Column;
import com.ververica.cdc.common.schema.Schema;

import java.util.ArrayList;
import java.util.LinkedList;
import java.util.List;
import java.util.stream.Collectors;

/** Utils for {@link Schema} to perform the ability of evolution. */
@PublicEvolving
public class SchemaUtils {

<<<<<<< HEAD
    private static final Logger LOG = LoggerFactory.getLogger(SchemaUtils.class);

    /**
     * create a list of {@link RecordData.FieldGetter} from given {@link Schema} to get Object from
     * RecordData.
     */
    public static List<RecordData.FieldGetter> createFieldGetters(Schema schema) {
        List<RecordData.FieldGetter> fieldGetters = new ArrayList<>(schema.getColumns().size());
        for (int i = 0; i < schema.getColumns().size(); i++) {
            fieldGetters.add(RecordData.createFieldGetter(schema.getColumns().get(i).getType(), i));
        }
        return fieldGetters;
    }

    /**
     * apply SchemaChangeEvent to the old schema and return the schema after changing, throw
     * exception if incompatible changes happen.
     */
    public static Schema applySchemaChangeEvent(Schema oldSchema, SchemaChangeEvent event) {
        return applySchemaChangeEvent(oldSchema, event, false);
    }

=======
>>>>>>> 3806c72e
    /** apply SchemaChangeEvent to the old schema and return the schema after changing. */
    public static Schema applySchemaChangeEvent(Schema schema, SchemaChangeEvent event) {
        if (event instanceof AddColumnEvent) {
            return applyAddColumnEvent((AddColumnEvent) event, schema);
        } else if (event instanceof DropColumnEvent) {
            return applyDropColumnEvent((DropColumnEvent) event, schema);
        } else if (event instanceof RenameColumnEvent) {
            return applyRenameColumnEvent((RenameColumnEvent) event, schema);
        } else if (event instanceof AlterColumnTypeEvent) {
            return applyAlterColumnTypeEvent((AlterColumnTypeEvent) event, schema);
        } else {
            throw new UnsupportedOperationException(
                    String.format(
                            "Unsupported schema change event type \"%s\"",
                            event.getClass().getCanonicalName()));
        }
    }

    private static Schema applyAddColumnEvent(AddColumnEvent event, Schema oldSchema) {
        LinkedList<Column> columns = new LinkedList<>(oldSchema.getColumns());
        for (AddColumnEvent.ColumnWithPosition columnWithPosition : event.getAddedColumns()) {
            if (columns.contains(columnWithPosition.getAddColumn())) {
                throw new IllegalArgumentException(
                        columnWithPosition.getAddColumn().getName()
                                + " of AddColumnEvent is already existed");
            }
            switch (columnWithPosition.getPosition()) {
                case FIRST:
                    {
                        columns.addFirst(columnWithPosition.getAddColumn());
                        break;
                    }
                case LAST:
                    {
                        columns.addLast(columnWithPosition.getAddColumn());
                        break;
                    }
                case BEFORE:
                    {
                        Preconditions.checkNotNull(
                                columnWithPosition.getExistingColumn(),
                                "existingColumn could not be null in BEFORE type AddColumnEvent");
                        int index = columns.indexOf(columnWithPosition.getExistingColumn());
                        if (index < 0) {
                            throw new IllegalArgumentException(
                                    columnWithPosition.getExistingColumn().getName()
                                            + " of AddColumnEvent is not existed");
                        }
                        columns.add(index, columnWithPosition.getAddColumn());
                        break;
                    }
                case AFTER:
                    {
                        Preconditions.checkNotNull(
                                columnWithPosition.getExistingColumn(),
                                "existingColumn could not be null in AFTER type AddColumnEvent");
                        int index = columns.indexOf(columnWithPosition.getExistingColumn());
                        if (index < 0) {
                            throw new IllegalArgumentException(
                                    columnWithPosition.getExistingColumn().getName()
                                            + " of AddColumnEvent is not existed");
                        }
                        columns.add(index + 1, columnWithPosition.getAddColumn());
                        break;
                    }
            }
        }
        return oldSchema.copy(columns);
    }

    private static Schema applyDropColumnEvent(DropColumnEvent event, Schema oldSchema) {
        event.getDroppedColumns()
                .forEach(
                        column -> {
                            if (!oldSchema.getColumn(column.getName()).isPresent()) {
                                throw new IllegalArgumentException(
                                        column.getName() + " of DropColumnEvent is not existed");
                            }
                        });
        List<Column> columns =
                oldSchema.getColumns().stream()
                        .filter((column -> !event.getDroppedColumns().contains(column)))
                        .collect(Collectors.toList());
        return oldSchema.copy(columns);
    }

    private static Schema applyRenameColumnEvent(RenameColumnEvent event, Schema oldSchema) {
        event.getNameMapping()
                .forEach(
                        (name, newName) -> {
                            if (!oldSchema.getColumn(name).isPresent()) {
                                throw new IllegalArgumentException(
                                        name + " of RenameColumnEvent is not existed");
                            }
                        });
        List<Column> columns = new ArrayList<>();
        oldSchema
                .getColumns()
                .forEach(
                        column -> {
                            if (event.getNameMapping().containsKey(column.getName())) {
                                columns.add(
                                        column.copy(event.getNameMapping().get(column.getName())));
                            } else {
                                columns.add(column);
                            }
                        });
        return oldSchema.copy(columns);
    }

    private static Schema applyAlterColumnTypeEvent(AlterColumnTypeEvent event, Schema oldSchema) {
        event.getTypeMapping()
                .forEach(
                        (name, newType) -> {
                            if (!oldSchema.getColumn(name).isPresent()) {
                                throw new IllegalArgumentException(
                                        name + " of AlterColumnTypeEvent is not existed");
                            }
                        });
        List<Column> columns = new ArrayList<>();
        oldSchema
                .getColumns()
                .forEach(
                        column -> {
                            if (event.getTypeMapping().containsKey(column.getName())) {
                                columns.add(
                                        column.copy(event.getTypeMapping().get(column.getName())));
                            } else {
                                columns.add(column);
                            }
                        });
        return oldSchema.copy(columns);
    }
}<|MERGE_RESOLUTION|>--- conflicted
+++ resolved
@@ -16,11 +16,7 @@
 
 package com.ververica.cdc.common.utils;
 
-<<<<<<< HEAD
-import com.ververica.cdc.common.data.RecordData;
-=======
 import com.ververica.cdc.common.annotation.PublicEvolving;
->>>>>>> 3806c72e
 import com.ververica.cdc.common.event.AddColumnEvent;
 import com.ververica.cdc.common.event.AlterColumnTypeEvent;
 import com.ververica.cdc.common.event.DropColumnEvent;
@@ -38,31 +34,6 @@
 @PublicEvolving
 public class SchemaUtils {
 
-<<<<<<< HEAD
-    private static final Logger LOG = LoggerFactory.getLogger(SchemaUtils.class);
-
-    /**
-     * create a list of {@link RecordData.FieldGetter} from given {@link Schema} to get Object from
-     * RecordData.
-     */
-    public static List<RecordData.FieldGetter> createFieldGetters(Schema schema) {
-        List<RecordData.FieldGetter> fieldGetters = new ArrayList<>(schema.getColumns().size());
-        for (int i = 0; i < schema.getColumns().size(); i++) {
-            fieldGetters.add(RecordData.createFieldGetter(schema.getColumns().get(i).getType(), i));
-        }
-        return fieldGetters;
-    }
-
-    /**
-     * apply SchemaChangeEvent to the old schema and return the schema after changing, throw
-     * exception if incompatible changes happen.
-     */
-    public static Schema applySchemaChangeEvent(Schema oldSchema, SchemaChangeEvent event) {
-        return applySchemaChangeEvent(oldSchema, event, false);
-    }
-
-=======
->>>>>>> 3806c72e
     /** apply SchemaChangeEvent to the old schema and return the schema after changing. */
     public static Schema applySchemaChangeEvent(Schema schema, SchemaChangeEvent event) {
         if (event instanceof AddColumnEvent) {
