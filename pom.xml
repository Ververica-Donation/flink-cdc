--- conflicted
+++ resolved
@@ -91,12 +91,9 @@
         <slf4j.version>1.7.15</slf4j.version>
         <log4j.version>2.17.1</log4j.version>
         <spotless.version>2.4.2</spotless.version>
-<<<<<<< HEAD
         <versions-maven-plugin.version>2.14.2</versions-maven-plugin.version>
-        <oblogclient.version>1.0.6</oblogclient.version>
-=======
         <oblogclient.version>1.1.0</oblogclient.version>
->>>>>>> 28df7a79
+
         <!-- Enforce single fork execution due to heavy mini cluster use in the tests -->
         <flink.forkCount>1</flink.forkCount>
         <flink.reuseForks>true</flink.reuseForks>
