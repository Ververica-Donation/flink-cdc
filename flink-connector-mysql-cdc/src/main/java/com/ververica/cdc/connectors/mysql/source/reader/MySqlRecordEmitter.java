/*
 * Licensed to the Apache Software Foundation (ASF) under one
 * or more contributor license agreements.  See the NOTICE file
 * distributed with this work for additional information
 * regarding copyright ownership.  The ASF licenses this file
 * to you under the Apache License, Version 2.0 (the
 * "License"); you may not use this file except in compliance
 * with the License.  You may obtain a copy of the License at
 *
 *     http://www.apache.org/licenses/LICENSE-2.0
 *
 * Unless required by applicable law or agreed to in writing, software
 * distributed under the License is distributed on an "AS IS" BASIS,
 * WITHOUT WARRANTIES OR CONDITIONS OF ANY KIND, either express or implied.
 * See the License for the specific language governing permissions and
 * limitations under the License.
 */

package com.ververica.cdc.connectors.mysql.source.reader;

import org.apache.flink.api.connector.source.SourceOutput;
import org.apache.flink.connector.base.source.reader.RecordEmitter;
import org.apache.flink.util.Collector;

import com.ververica.cdc.connectors.mysql.source.metrics.MySqlSourceReaderMetrics;
import com.ververica.cdc.connectors.mysql.source.offset.BinlogOffset;
import com.ververica.cdc.connectors.mysql.source.split.MySqlSplitState;
import com.ververica.cdc.debezium.DebeziumDeserializationSchema;
import com.ververica.cdc.debezium.history.FlinkJsonTableChangeSerializer;
import io.debezium.document.Array;
import io.debezium.relational.history.HistoryRecord;
import io.debezium.relational.history.TableChanges;
import org.apache.kafka.connect.source.SourceRecord;
import org.slf4j.Logger;
import org.slf4j.LoggerFactory;

import static com.ververica.cdc.connectors.mysql.source.utils.RecordUtils.getBinlogPosition;
import static com.ververica.cdc.connectors.mysql.source.utils.RecordUtils.getFetchTimestamp;
import static com.ververica.cdc.connectors.mysql.source.utils.RecordUtils.getHistoryRecord;
import static com.ververica.cdc.connectors.mysql.source.utils.RecordUtils.getMessageTimestamp;
import static com.ververica.cdc.connectors.mysql.source.utils.RecordUtils.getWatermark;
import static com.ververica.cdc.connectors.mysql.source.utils.RecordUtils.isDataChangeRecord;
import static com.ververica.cdc.connectors.mysql.source.utils.RecordUtils.isHeartbeatEvent;
import static com.ververica.cdc.connectors.mysql.source.utils.RecordUtils.isHighWatermarkEvent;
import static com.ververica.cdc.connectors.mysql.source.utils.RecordUtils.isSchemaChangeEvent;
import static com.ververica.cdc.connectors.mysql.source.utils.RecordUtils.isTransactionMetadataRecord;
import static com.ververica.cdc.connectors.mysql.source.utils.RecordUtils.isWatermarkEvent;

/**
 * The {@link RecordEmitter} implementation for {@link MySqlSourceReader}.
 *
 * <p>The {@link RecordEmitter} buffers the snapshot records of split and call the binlog reader to
 * emit records rather than emit the records directly.
 */
public final class MySqlRecordEmitter<T>
        implements RecordEmitter<SourceRecord, T, MySqlSplitState> {

    private static final Logger LOG = LoggerFactory.getLogger(MySqlRecordEmitter.class);
    private static final FlinkJsonTableChangeSerializer TABLE_CHANGE_SERIALIZER =
            new FlinkJsonTableChangeSerializer();

    private final DebeziumDeserializationSchema<T> debeziumDeserializationSchema;
    private final MySqlSourceReaderMetrics sourceReaderMetrics;
    private final boolean includeSchemaChanges;
    private final boolean includeTransactionMetadata;
    private final OutputCollector<T> outputCollector;

    public MySqlRecordEmitter(
            DebeziumDeserializationSchema<T> debeziumDeserializationSchema,
            MySqlSourceReaderMetrics sourceReaderMetrics,
            boolean includeSchemaChanges,
            boolean includeTransactionMetadata) {
        this.debeziumDeserializationSchema = debeziumDeserializationSchema;
        this.sourceReaderMetrics = sourceReaderMetrics;
        this.includeSchemaChanges = includeSchemaChanges;
        this.includeTransactionMetadata = includeTransactionMetadata;
        this.outputCollector = new OutputCollector<>();
    }

    @Override
    public void emitRecord(SourceRecord element, SourceOutput<T> output, MySqlSplitState splitState)
            throws Exception {
        if (isWatermarkEvent(element)) {
            BinlogOffset watermark = getWatermark(element);
            if (isHighWatermarkEvent(element) && splitState.isSnapshotSplitState()) {
                splitState.asSnapshotSplitState().setHighWatermark(watermark);
            }
        } else if (isSchemaChangeEvent(element) && splitState.isBinlogSplitState()) {
            HistoryRecord historyRecord = getHistoryRecord(element);
            Array tableChanges =
                    historyRecord.document().getArray(HistoryRecord.Fields.TABLE_CHANGES);
            TableChanges changes = TABLE_CHANGE_SERIALIZER.deserialize(tableChanges, true);
            for (TableChanges.TableChange tableChange : changes) {
                splitState.asBinlogSplitState().recordSchema(tableChange.getId(), tableChange);
            }
            if (includeSchemaChanges) {
                BinlogOffset position = getBinlogPosition(element);
                splitState.asBinlogSplitState().setStartingOffset(position);
                emitElement(element, output);
            }
        } else if (isDataChangeRecord(element)) {
            updateStartingOffsetForSplit(splitState, element);
            reportMetrics(element);
            emitElement(element, output);
<<<<<<< HEAD
            // Do we need to add splitState.isBinlogSplitState() check here ?
        } else if (isTransactionMetadataRecord(element)) {
            if (includeTransactionMetadata) {
                emitElement(element, output);
            }
=======
        } else if (isHeartbeatEvent(element)) {
            updateStartingOffsetForSplit(splitState, element);
>>>>>>> a96e70a9
        } else {
            // unknown element
            LOG.info("Meet unknown element {}, just skip.", element);
        }
    }

    private void updateStartingOffsetForSplit(MySqlSplitState splitState, SourceRecord element) {
        if (splitState.isBinlogSplitState()) {
            BinlogOffset position = getBinlogPosition(element);
            splitState.asBinlogSplitState().setStartingOffset(position);
        }
    }

    private void emitElement(SourceRecord element, SourceOutput<T> output) throws Exception {
        outputCollector.output = output;
        debeziumDeserializationSchema.deserialize(element, outputCollector);
    }

    private void reportMetrics(SourceRecord element) {
        long now = System.currentTimeMillis();
        // record the latest process time
        sourceReaderMetrics.recordProcessTime(now);
        Long messageTimestamp = getMessageTimestamp(element);

        if (messageTimestamp != null && messageTimestamp > 0L) {
            // report fetch delay
            Long fetchTimestamp = getFetchTimestamp(element);
            if (fetchTimestamp != null && fetchTimestamp >= messageTimestamp) {
                sourceReaderMetrics.recordFetchDelay(fetchTimestamp - messageTimestamp);
            }
            // report emit delay
            sourceReaderMetrics.recordEmitDelay(now - messageTimestamp);
        }
    }

    private static class OutputCollector<T> implements Collector<T> {
        private SourceOutput<T> output;

        @Override
        public void collect(T record) {
            output.collect(record);
        }

        @Override
        public void close() {
            // do nothing
        }
    }
}<|MERGE_RESOLUTION|>--- conflicted
+++ resolved
@@ -102,16 +102,12 @@
             updateStartingOffsetForSplit(splitState, element);
             reportMetrics(element);
             emitElement(element, output);
-<<<<<<< HEAD
-            // Do we need to add splitState.isBinlogSplitState() check here ?
+        } else if (isHeartbeatEvent(element)) {
+            updateStartingOffsetForSplit(splitState, element);
         } else if (isTransactionMetadataRecord(element)) {
             if (includeTransactionMetadata) {
                 emitElement(element, output);
             }
-=======
-        } else if (isHeartbeatEvent(element)) {
-            updateStartingOffsetForSplit(splitState, element);
->>>>>>> a96e70a9
         } else {
             // unknown element
             LOG.info("Meet unknown element {}, just skip.", element);
