/*
 * Licensed to the Apache Software Foundation (ASF) under one
 * or more contributor license agreements.  See the NOTICE file
 * distributed with this work for additional information
 * regarding copyright ownership.  The ASF licenses this file
 * to you under the Apache License, Version 2.0 (the
 * "License"); you may not use this file except in compliance
 * with the License.  You may obtain a copy of the License at
 *
 *     http://www.apache.org/licenses/LICENSE-2.0
 *
 * Unless required by applicable law or agreed to in writing, software
 * distributed under the License is distributed on an "AS IS" BASIS,
 * WITHOUT WARRANTIES OR CONDITIONS OF ANY KIND, either express or implied.
 * See the License for the specific language governing permissions and
 * limitations under the License.
 */

package com.ververica.cdc.connectors.mysql.source;

import org.apache.flink.annotation.PublicEvolving;

import com.ververica.cdc.connectors.mysql.source.config.MySqlSourceConfigFactory;
import com.ververica.cdc.connectors.mysql.table.StartupOptions;
import com.ververica.cdc.debezium.DebeziumDeserializationSchema;

import java.time.Duration;
import java.util.Properties;

import static org.apache.flink.util.Preconditions.checkNotNull;

/**
 * The builder class for {@link MySqlSource} to make it easier for the users to construct a {@link
 * MySqlSource}.
 *
 * <pre>{@code
 * MySqlSource
 *     .<String>builder()
 *     .hostname("localhost")
 *     .port(3306)
 *     .databaseList("mydb")
 *     .tableList("mydb.users")
 *     .username(username)
 *     .password(password)
 *     .serverId(5400)
 *     .deserializer(new JsonDebeziumDeserializationSchema())
 *     .build();
 * }</pre>
 *
 * <p>Check the Java docs of each individual method to learn more about the settings to build a
 * {@link MySqlSource}.
 */
@PublicEvolving
public class MySqlSourceBuilder<T> {
    private final MySqlSourceConfigFactory configFactory = new MySqlSourceConfigFactory();
    private DebeziumDeserializationSchema<T> deserializer;

    public MySqlSourceBuilder<T> hostname(String hostname) {
        this.configFactory.hostname(hostname);
        return this;
    }

    /** Integer port number of the MySQL database server. */
    public MySqlSourceBuilder<T> port(int port) {
        this.configFactory.port(port);
        return this;
    }

    /**
     * An required list of regular expressions that match database names to be monitored; any
     * database name not included in the whitelist will be excluded from monitoring.
     */
    public MySqlSourceBuilder<T> databaseList(String... databaseList) {
        this.configFactory.databaseList(databaseList);
        return this;
    }

    /**
     * An required list of regular expressions that match fully-qualified table identifiers for
     * tables to be monitored; any table not included in the list will be excluded from monitoring.
     * Each identifier is of the form {@code <databaseName>.<tableName>}.
     */
    public MySqlSourceBuilder<T> tableList(String... tableList) {
        this.configFactory.tableList(tableList);
        return this;
    }

    /** Name of the MySQL database to use when connecting to the MySQL database server. */
    public MySqlSourceBuilder<T> username(String username) {
        this.configFactory.username(username);
        return this;
    }

    /** Password to use when connecting to the MySQL database server. */
    public MySqlSourceBuilder<T> password(String password) {
        this.configFactory.password(password);
        return this;
    }

    /**
     * A numeric ID or a numeric ID range of this database client, The numeric ID syntax is like
     * '5400', the numeric ID range syntax is like '5400-5408', The numeric ID range syntax is
     * required when 'scan.incremental.snapshot.enabled' enabled. Every ID must be unique across all
     * currently-running database processes in the MySQL cluster. This connector joins the MySQL
     * cluster as another server (with this unique ID) so it can read the binlog. By default, a
     * random number is generated between 5400 and 6400, though we recommend setting an explicit
     * value."
     */
    public MySqlSourceBuilder<T> serverId(String serverId) {
        this.configFactory.serverId(serverId);
        return this;
    }

    /**
     * The session time zone in database server, e.g. "America/Los_Angeles". It controls how the
     * TIMESTAMP type in MYSQL converted to STRING. See more
     * https://debezium.io/documentation/reference/1.5/connectors/mysql.html#mysql-temporal-types
     */
    public MySqlSourceBuilder<T> serverTimeZone(String timeZone) {
        this.configFactory.serverTimeZone(timeZone);
        return this;
    }

    /**
     * The split size (number of rows) of table snapshot, captured tables are split into multiple
     * splits when read the snapshot of table.
     */
    public MySqlSourceBuilder<T> splitSize(int splitSize) {
        this.configFactory.splitSize(splitSize);
        return this;
    }

    /**
     * The group size of split meta, if the meta size exceeds the group size, the meta will be will
     * be divided into multiple groups.
     */
    public MySqlSourceBuilder<T> splitMetaGroupSize(int splitMetaGroupSize) {
        this.configFactory.splitMetaGroupSize(splitMetaGroupSize);
        return this;
    }

    /**
     * The upper bound of split key evenly distribution factor, the factor is used to determine
     * whether the table is evenly distribution or not.
     */
    public MySqlSourceBuilder<T> distributionFactorUpper(double distributionFactorUpper) {
        this.configFactory.distributionFactorUpper(distributionFactorUpper);
        return this;
    }

    /**
     * The lower bound of split key evenly distribution factor, the factor is used to determine
     * whether the table is evenly distribution or not.
     */
    public MySqlSourceBuilder<T> distributionFactorLower(double distributionFactorLower) {
        this.configFactory.distributionFactorLower(distributionFactorLower);
        return this;
    }

    /** The maximum fetch size for per poll when read table snapshot. */
    public MySqlSourceBuilder<T> fetchSize(int fetchSize) {
        this.configFactory.fetchSize(fetchSize);
        return this;
    }

    /**
     * The maximum time that the connector should wait after trying to connect to the MySQL database
     * server before timing out.
     */
    public MySqlSourceBuilder<T> connectTimeout(Duration connectTimeout) {
        this.configFactory.connectTimeout(connectTimeout);
        return this;
    }

    /** The max retry times to get connection. */
    public MySqlSourceBuilder<T> connectMaxRetries(int connectMaxRetries) {
        this.configFactory.connectMaxRetries(connectMaxRetries);
        return this;
    }

    /** The connection pool size. */
    public MySqlSourceBuilder<T> connectionPoolSize(int connectionPoolSize) {
        this.configFactory.connectionPoolSize(connectionPoolSize);
        return this;
    }

    /** Whether the {@link MySqlSource} should output the schema changes or not. */
    public MySqlSourceBuilder<T> includeSchemaChanges(boolean includeSchemaChanges) {
        this.configFactory.includeSchemaChanges(includeSchemaChanges);
        return this;
    }

<<<<<<< HEAD
    /** Whether the {@link MySqlSource} should output transaction metadata or not. */
    public MySqlSourceBuilder<T> includeTransactionMetadata(boolean includeTransactionMetadata) {
        this.configFactory.includeTransactionMetadata(includeTransactionMetadata);
=======
    /** Whether the {@link MySqlSource} should scan the newly added tables or not. */
    public MySqlSourceBuilder<T> scanNewlyAddedTableEnabled(boolean scanNewlyAddedTableEnabled) {
        this.configFactory.scanNewlyAddedTableEnabled(scanNewlyAddedTableEnabled);
>>>>>>> 7fc9c9de
        return this;
    }

    /** Specifies the startup options. */
    public MySqlSourceBuilder<T> startupOptions(StartupOptions startupOptions) {
        this.configFactory.startupOptions(startupOptions);
        return this;
    }

    /** The Debezium MySQL connector properties. For example, "snapshot.mode". */
    public MySqlSourceBuilder<T> debeziumProperties(Properties properties) {
        this.configFactory.debeziumProperties(properties);
        return this;
    }

    /**
     * The deserializer used to convert from consumed {@link
     * org.apache.kafka.connect.source.SourceRecord}.
     */
    public MySqlSourceBuilder<T> deserializer(DebeziumDeserializationSchema<T> deserializer) {
        this.deserializer = deserializer;
        return this;
    }

    /**
     * Build the {@link MySqlSource}.
     *
     * @return a MySqlParallelSource with the settings made for this builder.
     */
    public MySqlSource<T> build() {
        return new MySqlSource<>(configFactory, checkNotNull(deserializer));
    }
}<|MERGE_RESOLUTION|>--- conflicted
+++ resolved
@@ -190,15 +190,15 @@
         return this;
     }
 
-<<<<<<< HEAD
+    /** Whether the {@link MySqlSource} should scan the newly added tables or not. */
+    public MySqlSourceBuilder<T> scanNewlyAddedTableEnabled(boolean scanNewlyAddedTableEnabled) {
+        this.configFactory.scanNewlyAddedTableEnabled(scanNewlyAddedTableEnabled);
+        return this;
+    }
+
     /** Whether the {@link MySqlSource} should output transaction metadata or not. */
     public MySqlSourceBuilder<T> includeTransactionMetadata(boolean includeTransactionMetadata) {
         this.configFactory.includeTransactionMetadata(includeTransactionMetadata);
-=======
-    /** Whether the {@link MySqlSource} should scan the newly added tables or not. */
-    public MySqlSourceBuilder<T> scanNewlyAddedTableEnabled(boolean scanNewlyAddedTableEnabled) {
-        this.configFactory.scanNewlyAddedTableEnabled(scanNewlyAddedTableEnabled);
->>>>>>> 7fc9c9de
         return this;
     }
 
